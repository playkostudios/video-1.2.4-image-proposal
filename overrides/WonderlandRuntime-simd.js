var instantiateWonderlandRuntime =
    function(instantiateWonderlandRuntime = {}) {
        let callTotal = 0;
        let totalTime = 0;
        window.measureUploadAverage = function () {
            console.log(`Average texture upload time: ${totalTime / callTotal}ms (${callTotal} calls measured)`);
        }

        var Module = instantiateWonderlandRuntime;
        var readyPromiseResolve, readyPromiseReject;
        Module["ready"] = new Promise((resolve, reject) => {
            readyPromiseResolve = resolve;
            readyPromiseReject = reject
        });
        ["_ntohs", "_malloc", "_main", "_htons", "_free", "_wl_set_error_callback", "_wl_nextUpdate", "_wl_nextFrame", "_wl_deactivate_activeScene", "_wl_reset", "_wl_reset_context", "_wl_set_loading_screen_progress", "_wl_scene_set_sky_material", "_wl_scene_get_sky_material", "_wl_scene_environment_set_intensity", "_wl_scene_environment_get_intensity", "_wl_scene_environment_set_tint", "_wl_scene_environment_get_tint", "_wl_scene_environment_set_coefficients", "_wl_scene_environment_get_coefficients", "_wl_scene_set_clearColor", "_wl_scene_enableColorClear", "_wl_object_id", "_wl_object_index", "_wl_object_name", "_wl_object_set_name", "_wl_object_remove", "_wl_object_markedDestroyed", "_wl_object_clone", "_wl_object_trans_local", "_wl_object_trans_world", "_wl_object_trans_world_to_local", "_wl_object_scaling_world_to_local", "_wl_object_get_translation_local", "_wl_object_get_translation_world", "_wl_object_set_translation_local", "_wl_object_set_translation_world", "_wl_object_set_rotation_local", "_wl_object_set_rotation_world", "_wl_object_transformVectorWorld", "_wl_object_transformPointWorld", "_wl_object_transformVectorInverseWorld", "_wl_object_transformPointInverseWorld", "_wl_object_transformVectorLocal", "_wl_object_transformPointLocal", "_wl_object_transformVectorInverseLocal", "_wl_object_transformPointInverseLocal", "_wl_object_toWorldSpaceTransform", "_wl_object_toObjectSpaceTransform", "_wl_object_scaling_local", "_wl_object_scaling_world", "_wl_object_set_scaling_local", "_wl_object_set_scaling_world", "_wl_object_parent", "_wl_object_set_parent", "_wl_object_reset_translation_rotation", "_wl_object_reset_translation", "_wl_object_reset_rotation", "_wl_object_reset_scaling", "_wl_object_translate", "_wl_object_translate_obj", "_wl_object_translate_world", "_wl_object_rotate_axis_angle", "_wl_object_rotate_axis_angle_rad", "_wl_object_rotate_quat", "_wl_object_rotate_axis_angle_obj", "_wl_object_rotate_axis_angle_rad_obj", "_wl_object_rotate_quat_obj", "_wl_object_scale", "_wl_object_lookAt", "_wl_object_set_dirty", "_wl_object_get_children_count", "_wl_object_findByName", "_wl_object_findByNameRecursive", "_wl_object_get_children", "_wl_object_get_components", "_wl_object_get_component_types", "_wl_object_add_component", "_wl_object_add_js_component", "_wl_object_is_changed", "_wl_get_component_id", "_wl_component_get_object", "_wl_component_setActive", "_wl_component_isActive", "_wl_component_remove", "_wl_component_manager_name", "_wl_get_js_component_index", "_wl_get_js_component_index_for_id", "_wl_collision_component_get_collider", "_wl_collision_component_get_extents", "_wl_collision_component_get_group", "_wl_collision_component_set_collider", "_wl_collision_component_set_group", "_wl_collision_component_query_overlaps", "_wl_text_component_get_horizontal_alignment", "_wl_text_component_get_vertical_alignment", "_wl_text_component_get_character_spacing", "_wl_text_component_get_line_spacing", "_wl_text_component_get_effect", "_wl_text_component_get_wrapMode", "_wl_text_component_get_wrapWidth", "_wl_text_component_get_text", "_wl_animation_component_play", "_wl_animation_component_pause", "_wl_animation_component_stop", "_wl_animation_component_state", "_wl_animation_component_get_animation", "_wl_animation_component_set_animation", "_wl_animation_component_get_playCount", "_wl_animation_component_set_playCount", "_wl_animation_component_get_speed", "_wl_animation_component_set_speed", "_wl_animation_component_getGraphParamValue", "_wl_animation_component_setGraphParamValue", "_wl_animation_component_getGraphParamIndex", "_wl_animation_component_get_rootMotionMode", "_wl_animation_component_set_rootMotionMode", "_wl_animation_component_get_rootMotion_translation", "_wl_animation_component_get_rootMotion_rotation", "_wl_animation_component_get_iteration", "_wl_animation_component_get_position", "_wl_animation_component_get_duration", "_wl_animation_get_duration", "_wl_animation_get_trackCount", "_wl_animation_retarget", "_wl_animation_retargetToSkin", "_wl_text_component_set_horizontal_alignment", "_wl_text_component_set_vertical_alignment", "_wl_text_component_set_character_spacing", "_wl_text_component_set_line_spacing", "_wl_text_component_set_effect", "_wl_text_component_set_wrapMode", "_wl_text_component_set_wrapWidth", "_wl_text_component_set_text", "_wl_text_component_get_material", "_wl_text_component_get_boundingBox", "_wl_text_component_set_material", "_wl_view_component_get_projectionType", "_wl_view_component_set_projectionType", "_wl_view_component_get_projection_matrix", "_wl_view_component_get_near", "_wl_view_component_set_near", "_wl_view_component_get_far", "_wl_view_component_set_far", "_wl_view_component_get_fov", "_wl_view_component_set_fov", "_wl_view_component_get_extent", "_wl_view_component_set_extent", "_wl_input_component_get_type", "_wl_input_component_set_type", "_wl_light_component_get_color", "_wl_light_component_get_type", "_wl_light_component_set_type", "_wl_light_component_get_intensity", "_wl_light_component_set_intensity", "_wl_light_component_get_outerAngle", "_wl_light_component_set_outerAngle", "_wl_light_component_get_innerAngle", "_wl_light_component_set_innerAngle", "_wl_light_component_get_shadows", "_wl_light_component_set_shadows", "_wl_light_component_get_shadowRange", "_wl_light_component_set_shadowRange", "_wl_light_component_get_shadowBias", "_wl_light_component_set_shadowBias", "_wl_light_component_get_shadowNormalBias", "_wl_light_component_set_shadowNormalBias", "_wl_light_component_get_shadowTexelSize", "_wl_light_component_set_shadowTexelSize", "_wl_light_component_get_cascadeCount", "_wl_light_component_set_cascadeCount", "_wl_mesh_component_get_material", "_wl_mesh_component_set_material", "_wl_mesh_component_get_mesh", "_wl_mesh_component_set_mesh", "_wl_mesh_component_get_skin", "_wl_mesh_component_set_skin", "_wl_mesh_component_get_morph_targets", "_wl_mesh_component_set_morph_targets", "_wl_mesh_component_get_morph_target_weight", "_wl_mesh_component_get_morph_target_weights", "_wl_mesh_component_set_morph_target_weight", "_wl_mesh_component_set_morph_target_weights", "_wl_material_definition_get_param_count", "_wl_material_definition_get_param_name", "_wl_material_definition_get_param_type", "_wl_material_create", "_wl_material_clone", "_wl_material_get_definition", "_wl_material_get_param_value", "_wl_material_set_param_value_float", "_wl_material_set_param_value_uint", "_wl_material_get_pipeline", "_wl_mesh_destroy", "_wl_mesh_get_indexData", "_wl_mesh_get_vertexCount", "_wl_mesh_update", "_wl_mesh_create", "_wl_mesh_get_attribute", "_wl_mesh_set_attribute_values", "_wl_mesh_get_attribute_values", "_wl_mesh_get_boundingSphere", "_wl_font_get_emHeight", "_wl_font_get_capHeight", "_wl_font_get_xHeight", "_wl_font_get_outlineSize", "_wl_skin_joint_ids", "_wl_skin_inverse_bind_transforms", "_wl_skin_inverse_bind_scalings", "_wl_skin_get_joint_count", "_wl_morph_targets_get_target_count", "_wl_morph_targets_get_target_name", "_wl_morph_targets_get_target_index", "_wl_load_main_scene", "_wl_scene_create_chunked_start", "_wl_scene_create_chunked_end_main", "_wl_scene_create_chunked_next", "_wl_scene_create_chunked_abort", "_wl_scene_initialize", "_wl_get_images", "_wl_get_material_definition_count", "_wl_get_material_definition_index", "_wl_scene_create", "_wl_scene_create_chunked_end_prefab", "_wl_scene_create_chunked_buffer_size", "_wl_scene_create_chunked_end_queued", "_wl_scene_create_empty", "_wl_scene_destroy", "_wl_scene_instantiate", "_wl_scene_activate", "_wl_scene_queued_bin_count", "_wl_scene_queued_bin_path", "_wl_scene_clear_queued_bin_list", "_wl_scene_load_queued_bin", "_wl_scene_activatable", "_wl_scene_active", "_wl_scene_get_baseURL", "_wl_scene_get_filename", "_wl_scene_get_component_manager_index", "_wl_scene_get_active_views", "_wl_scene_ray_cast", "_wl_scene_add_object", "_wl_scene_add_objects", "_wl_scene_reserve_objects", "_wl_renderer_set_mesh_layout", "_wl_renderer_reserveImage", "_wl_renderer_updateImage", "_wl_renderer_streaming_idle", "_wl_image_create", "_wl_image_size", "_wl_image_get_jsImage_index", "_wl_texture_create", "_wl_texture_destroy", "_wl_texture_get_image_index", "_wl_i18n_setLanguage", "_wl_i18n_currentLanguage", "_wl_i18n_currentLanguageIndex", "_wl_i18n_translate", "_wl_i18n_languageCount", "_wl_i18n_languageIndex", "_wl_i18n_languageCode", "_wl_i18n_languageName", "_wl_i18n_languageFile", "_wl_math_cubicHermite", "_wl_application_version", "_wl_application_start", "_wl_application_stop", "_wl_application_resize", "_fflush", "onRuntimeInitialized"].forEach(prop => {
            if (!Object.getOwnPropertyDescriptor(Module["ready"], prop)) {
                Object.defineProperty(Module["ready"], prop, {
                    get: () => abort("You are getting " + prop + " on the Promise object, instead of the instance. Use .then() to get called back with the instance, see the MODULARIZE docs in src/settings.js"),
                    set: () => abort("You are setting " + prop + " on the Promise object, instead of the instance. Use .then() to get called back with the instance, see the MODULARIZE docs in src/settings.js")
                })
            }
        });
        var ENVIRONMENT_IS_NODE = typeof process == "object";
        if (ENVIRONMENT_IS_NODE) {
            var fs = require("fs");
            Module["wasm"] = fs.readFileSync(__dirname + "/WonderlandRuntime-simd.wasm")
        }
        var out = text => console.log(text);
        var err = text => console.error(text);

        function ready() {
            readyPromiseResolve(Module);
            run()
        }
        Module.printErr = function(message) {
            const m = Array.prototype.slice.call(arguments).join(" ");
            if (m.startsWith("[w")) {
                console.warn(m)
            } else {
                console.error(m)
            }
        };
        Module.print = function(message) {
            console.log(Array.prototype.slice.call(arguments).join(" "))
        };
        if (typeof document !== "undefined") {
            if (!Module.canvas) {
                Module.canvas = document.getElementById("canvas");
                Module.canvas.addEventListener("webglcontextlost", function(e) {
                    console.error("Context lost:" + e)
                }, false)
            }
            Module.totalDependencies = 0;
            Module.monitorRunDependencies = function(left) {
                this.totalDependencies = Math.max(this.totalDependencies, left)
            }
        }

        function assert(condition, text) {
            if (!condition) throw text
        }

        function abort(what) {
            throw new Error(what)
        }
        var UTF8Decoder = typeof TextDecoder != "undefined" ? new TextDecoder("utf8") : undefined;

        function UTF8ArrayToString(heapOrArray, idx, maxBytesToRead) {
            var endIdx = idx + maxBytesToRead;
            var endPtr = idx;
            while (heapOrArray[endPtr] && !(endPtr >= endIdx)) ++endPtr;
            if (endPtr - idx > 16 && heapOrArray.buffer && UTF8Decoder) {
                return UTF8Decoder.decode(heapOrArray.subarray(idx, endPtr))
            }
            var str = "";
            while (idx < endPtr) {
                var u0 = heapOrArray[idx++];
                if (!(u0 & 128)) {
                    str += String.fromCharCode(u0);
                    continue
                }
                var u1 = heapOrArray[idx++] & 63;
                if ((u0 & 224) == 192) {
                    str += String.fromCharCode((u0 & 31) << 6 | u1);
                    continue
                }
                var u2 = heapOrArray[idx++] & 63;
                if ((u0 & 240) == 224) {
                    u0 = (u0 & 15) << 12 | u1 << 6 | u2
                } else {
                    if ((u0 & 248) != 240) warnOnce("Invalid UTF-8 leading byte " + ptrToString(u0) + " encountered when deserializing a UTF-8 string in wasm memory to a JS string!");
                    u0 = (u0 & 7) << 18 | u1 << 12 | u2 << 6 | heapOrArray[idx++] & 63
                }
                if (u0 < 65536) {
                    str += String.fromCharCode(u0)
                } else {
                    var ch = u0 - 65536;
                    str += String.fromCharCode(55296 | ch >> 10, 56320 | ch & 1023)
                }
            }
            return str
        }

        function UTF8ToString(ptr, maxBytesToRead) {
            assert(typeof ptr == "number");
            return ptr ? UTF8ArrayToString(HEAPU8, ptr, maxBytesToRead) : ""
        }

        function stringToUTF8Array(str, heap, outIdx, maxBytesToWrite) {
            if (!(maxBytesToWrite > 0)) return 0;
            var startIdx = outIdx;
            var endIdx = outIdx + maxBytesToWrite - 1;
            for (var i = 0; i < str.length; ++i) {
                var u = str.charCodeAt(i);
                if (u >= 55296 && u <= 57343) {
                    var u1 = str.charCodeAt(++i);
                    u = 65536 + ((u & 1023) << 10) | u1 & 1023
                }
                if (u <= 127) {
                    if (outIdx >= endIdx) break;
                    heap[outIdx++] = u
                } else if (u <= 2047) {
                    if (outIdx + 1 >= endIdx) break;
                    heap[outIdx++] = 192 | u >> 6;
                    heap[outIdx++] = 128 | u & 63
                } else if (u <= 65535) {
                    if (outIdx + 2 >= endIdx) break;
                    heap[outIdx++] = 224 | u >> 12;
                    heap[outIdx++] = 128 | u >> 6 & 63;
                    heap[outIdx++] = 128 | u & 63
                } else {
                    if (outIdx + 3 >= endIdx) break;
                    if (u > 1114111) warnOnce("Invalid Unicode code point " + ptrToString(u) + " encountered when serializing a JS string to a UTF-8 string in wasm memory! (Valid unicode code points should be in range 0-0x10FFFF).");
                    heap[outIdx++] = 240 | u >> 18;
                    heap[outIdx++] = 128 | u >> 12 & 63;
                    heap[outIdx++] = 128 | u >> 6 & 63;
                    heap[outIdx++] = 128 | u & 63
                }
            }
            heap[outIdx] = 0;
            return outIdx - startIdx
        }

        function stringToUTF8(str, outPtr, maxBytesToWrite) {
            assert(typeof maxBytesToWrite == "number", "stringToUTF8(str, outPtr, maxBytesToWrite) is missing the third parameter that specifies the length of the output buffer!");
            return stringToUTF8Array(str, HEAPU8, outPtr, maxBytesToWrite)
        }

        function lengthBytesUTF8(str) {
            var len = 0;
            for (var i = 0; i < str.length; ++i) {
                var c = str.charCodeAt(i);
                if (c <= 127) {
                    len++
                } else if (c <= 2047) {
                    len += 2
                } else if (c >= 55296 && c <= 57343) {
                    len += 4;
                    ++i
                } else {
                    len += 3
                }
            }
            return len
        }
        var HEAP8, HEAP16, HEAP32, HEAPU8, HEAPU16, HEAPU32, HEAPF32, HEAPF64, wasmMemory, wasmTable;

        function updateMemoryViews() {
            var b = wasmMemory.buffer;
            HEAP8 = new Int8Array(b);
            HEAP16 = new Int16Array(b);
            HEAP32 = new Int32Array(b);
            HEAPU8 = new Uint8Array(b);
            HEAPU16 = new Uint16Array(b);
            HEAPU32 = new Uint32Array(b);
            HEAPF32 = new Float32Array(b);
            HEAPF64 = new Float64Array(b)
        }

        function writeStackCookie() {
            var max = _emscripten_stack_get_end();
            assert((max & 3) == 0);
            if (max == 0) {
                max += 4
            }
            HEAPU32[max >> 2] = 34821223;
            HEAPU32[max + 4 >> 2] = 2310721022;
            HEAPU32[0] = 1668509029
        }

        function checkStackCookie() {
            var max = _emscripten_stack_get_end();
            if (max == 0) {
                max += 4
            }
            var cookie1 = HEAPU32[max >> 2];
            var cookie2 = HEAPU32[max + 4 >> 2];
            if (cookie1 != 34821223 || cookie2 != 2310721022) {
                abort("Stack overflow! Stack cookie has been overwritten at " + ptrToString(max) + ", expected hex dwords 0x89BACDFE and 0x2135467, but received " + ptrToString(cookie2) + " " + ptrToString(cookie1))
            }
            if (HEAPU32[0] !== 1668509029) {
                abort("Runtime error: The application has corrupted its heap memory area (address zero)!")
            }
        }(function() {
            var h16 = new Int16Array(1);
            var h8 = new Int8Array(h16.buffer);
            h16[0] = 25459;
            if (h8[0] !== 115 || h8[1] !== 99) throw "Runtime error: expected the system to be little-endian! (Run with -sSUPPORT_BIG_ENDIAN to bypass)"
        })();
        var runtimeInitialized = false;
        assert(Math.imul, "This browser does not support Math.imul(), build with LEGACY_VM_SUPPORT or POLYFILL_OLD_MATH_FUNCTIONS to add in a polyfill");
        assert(Math.fround, "This browser does not support Math.fround(), build with LEGACY_VM_SUPPORT or POLYFILL_OLD_MATH_FUNCTIONS to add in a polyfill");
        assert(Math.clz32, "This browser does not support Math.clz32(), build with LEGACY_VM_SUPPORT or POLYFILL_OLD_MATH_FUNCTIONS to add in a polyfill");
        assert(Math.trunc, "This browser does not support Math.trunc(), build with LEGACY_VM_SUPPORT or POLYFILL_OLD_MATH_FUNCTIONS to add in a polyfill");

        function ignoredModuleProp(prop) {
            if (Object.getOwnPropertyDescriptor(Module, prop)) {
                abort("`Module." + prop + "` was supplied but `" + prop + "` not included in INCOMING_MODULE_JS_API")
            }
        }

        function isExportedByForceFilesystem(name) {
            return name === "FS_createPath" || name === "FS_createDataFile" || name === "FS_createPreloadedFile" || name === "FS_unlink" || name === "addRunDependency" || name === "FS_createLazyFile" || name === "FS_createDevice" || name === "removeRunDependency"
        }

        function missingGlobal(sym, msg) {
            if (typeof globalThis !== "undefined") {
                Object.defineProperty(globalThis, sym, {
                    configurable: true,
                    get: function() {
                        warnOnce("`" + sym + "` is not longer defined by emscripten. " + msg);
                        return undefined
                    }
                })
            }
        }
        missingGlobal("buffer", "Please use HEAP8.buffer or wasmMemory.buffer");

        function missingLibrarySymbol(sym) {
            if (typeof globalThis !== "undefined" && !Object.getOwnPropertyDescriptor(globalThis, sym)) {
                Object.defineProperty(globalThis, sym, {
                    configurable: true,
                    get: function() {
                        var msg = "`" + sym + "` is a library symbol and not included by default; add it to your library.js __deps or to DEFAULT_LIBRARY_FUNCS_TO_INCLUDE on the command line";
                        var librarySymbol = sym;
                        if (!librarySymbol.startsWith("_")) {
                            librarySymbol = "$" + sym
                        }
                        msg += " (e.g. -sDEFAULT_LIBRARY_FUNCS_TO_INCLUDE=" + librarySymbol + ")";
                        if (isExportedByForceFilesystem(sym)) {
                            msg += ". Alternatively, forcing filesystem support (-sFORCE_FILESYSTEM) can export this for you"
                        }
                        warnOnce(msg);
                        return undefined
                    }
                })
            }
            unexportedRuntimeSymbol(sym)
        }

        function unexportedRuntimeSymbol(sym) {
            if (!Object.getOwnPropertyDescriptor(Module, sym)) {
                Object.defineProperty(Module, sym, {
                    configurable: true,
                    get: function() {
                        var msg = "'" + sym + "' was not exported. add it to EXPORTED_RUNTIME_METHODS (see the FAQ)";
                        if (isExportedByForceFilesystem(sym)) {
                            msg += ". Alternatively, forcing filesystem support (-sFORCE_FILESYSTEM) can export this for you"
                        }
                        abort(msg)
                    }
                })
            }
        }
        var ASM_CONSTS = {
            913300: () => {
                if (Module._loadingScreen === null) return 0;
                return Module._loadingScreen.byteLength
            },
            913390: $0 => {
                HEAP8.set(new Int8Array(Module._loadingScreen), $0);
                delete Module._loadingScreen
            },
            913477: ($0, $1) => {
                let image = new Image;
                image.crossOrigin = "anonymous";
                image.src = UTF8ToString($0, $1);
                const index = Module._images.length;
                Module._images.push(image);
                Module._imageTypes.push(1);
                return index
            },
            913654: () => {
                return parseInt(window.location.port || 80)
            },
            913705: () => {
                if (window.location.protocol === "https:") {
                    Module["websocket"] = Module["websocket"] || {};
                    Module["websocket"]["url"] = "wss://"
                }
            },
            913845: ($0, $1) => {
                const projectName = UTF8ToString($0, $1);
                const oldScript = document.getElementById("bundle");
                oldScript.parentElement.removeChild(oldScript);
                const jsFile = `${projectName}-bundle.js?t=${Date.now()}`;
                console.log("Reloading JavaScript", jsFile);
                const newScript = document.createElement("script");
                newScript.src = jsFile;
                newScript.id = "bundle";
                newScript.onload = function() {
                    Module._engine.scene.load(projectName + ".bin")
                };
                document.body.appendChild(newScript)
            },
            914323: () => {
                if (Module.webxr_session) Module.webxr_session.end().then(() => location.reload());
                else location.reload()
            },
            914434: $0 => {
                return stringToUTF8(window.location.hostname, $0, 64)
            },
            914495: () => {
                Module.webxr_textureType = "texture"
            },
            914539: () => {
                Module._engine.scene.onPreRender.notify()
            },
            914586: ($0, $1) => {
                setTimeout(() => dynCall("vi", $0, [$1]), 0)
            },
            914636: () => {
                Module._engine.scene.onPostRender.notify()
            },
            914684: ($0, $1) => {
                Module.webxr_session.addEventListener("visibilitychange", event => {
                    wasmTable.get($0).apply(null, [$1, {
                        "visible": 1
                    } [event.session.visibilityState]])
                })
            },
            914847: () => {
                return !Module.webxr_frame.baseLayer
            },
            914890: ($0, $1) => {
                const image = Module._images[$1];
                const imgType = Module._imageTypes[$1];
                const onLoad = function() {
                    if (_wl_renderer_reserveImage($0, $1)) {
                        _wl_renderer_updateImage($0, 0, 0)
                    }
                };
                if (imgType === 2) {
                    if (image.readyState >= 2) {
                        onLoad()
                    } else {
                        obj.addEventListener("loadeddata", () => {
                            if (obj.readyState >= 2) onLoad()
                        })
                    }
                    return
                }
                if (imgType === 3 || imgType === 4 || image.complete) {
                    onLoad();
                    return
                }
                image.onload = onLoad
            },
            915327: () => {
                const xr = Module._engine.xr;
                return xr && xr.frame && xr.frame.predictedDisplayTime || performance.now() || Date.now()
            },
            915456: ($0, $1, $2, $3, $4) => {
                performance.mark('tex-upload-start');
                const originalTex = GLctx.getParameter(GLctx.TEXTURE_BINDING_2D_ARRAY);
                const img = Module._images[$3];
                const w = img.videoWidth || img.width;
                const h = img.videoHeight || img.height;
                _glBindTexture(GLctx.TEXTURE_2D_ARRAY, $4);
                // GLctx.pixelStorei(GLctx.UNPACK_FLIP_Y_WEBGL, true);
                GLctx.texSubImage3D(GLctx.TEXTURE_2D_ARRAY, 0, $0, $1, $2, w, h, 1, GLctx.RGBA, GLctx.UNSIGNED_BYTE, Module._imageTypes[$3] === 4 ? img.getData() : img);
<<<<<<< HEAD
                // GLctx.pixelStorei(GLctx.UNPACK_FLIP_Y_WEBGL, false);
                GLctx.bindTexture(GLctx.TEXTURE_2D_ARRAY, originalTex)
=======
                GLctx.pixelStorei(GLctx.UNPACK_FLIP_Y_WEBGL, false);
                GLctx.bindTexture(GLctx.TEXTURE_2D_ARRAY, originalTex);
                performance.mark('tex-upload-end');
                callTotal++;
                totalTime += performance.measure('tex-upload-duration', 'tex-upload-start', 'tex-upload-end').duration;
>>>>>>> 9ef1b91e
            },
            915959: ($0, $1) => {
                const s = UTF8ToString($0, $1);
                Module._log.info(0, s)
            },
            916021: ($0, $1) => {
                const s = UTF8ToString($0, $1);
                Module._log.warn(0, s)
            },
            916083: ($0, $1) => {
                const s = UTF8ToString($0, $1);
                Module._log.error(0, s)
            },
            916146: () => {
                if (!Module._log) {
                    Module._log = {};
                    Module._log.error = (_, message) => {
                        console.error(message)
                    };
                    Module._log.info = (_, message) => {
                        console.log(message)
                    };
                    Module._log.warn = (_, message) => {
                        console.warn(message)
                    }
                }
            },
            916378: () => {
                var match = navigator.userAgent.match(/Firefox\/(\d+)/);
                if (match) return match[1] | 0;
                return 0
            }
        };

        function getImageSize(i, dest) {
            HEAP32[dest >> 2] = Module._images[i].videoWidth || Module._images[i].width;
            HEAP32[(dest >> 2) + 1] = Module._images[i].videoHeight || Module._images[i].height
        }

        function ptrToString(ptr) {
            assert(typeof ptr === "number");
            return "0x" + ptr.toString(16).padStart(8, "0")
        }

        function warnOnce(text) {
            if (!warnOnce.shown) warnOnce.shown = {};
            if (!warnOnce.shown[text]) {
                warnOnce.shown[text] = 1;
                if (ENVIRONMENT_IS_NODE) text = "warning: " + text;
                err(text)
            }
        }

        function ExceptionInfo(excPtr) {
            this.excPtr = excPtr;
            this.ptr = excPtr - 24;
            this.set_type = function(type) {
                HEAPU32[this.ptr + 4 >> 2] = type
            };
            this.get_type = function() {
                return HEAPU32[this.ptr + 4 >> 2]
            };
            this.set_destructor = function(destructor) {
                HEAPU32[this.ptr + 8 >> 2] = destructor
            };
            this.get_destructor = function() {
                return HEAPU32[this.ptr + 8 >> 2]
            };
            this.set_refcount = function(refcount) {
                HEAP32[this.ptr >> 2] = refcount
            };
            this.set_caught = function(caught) {
                caught = caught ? 1 : 0;
                HEAP8[this.ptr + 12 >> 0] = caught
            };
            this.get_caught = function() {
                return HEAP8[this.ptr + 12 >> 0] != 0
            };
            this.set_rethrown = function(rethrown) {
                rethrown = rethrown ? 1 : 0;
                HEAP8[this.ptr + 13 >> 0] = rethrown
            };
            this.get_rethrown = function() {
                return HEAP8[this.ptr + 13 >> 0] != 0
            };
            this.init = function(type, destructor) {
                this.set_adjusted_ptr(0);
                this.set_type(type);
                this.set_destructor(destructor);
                this.set_refcount(0);
                this.set_caught(false);
                this.set_rethrown(false)
            };
            this.add_ref = function() {
                var value = HEAP32[this.ptr >> 2];
                HEAP32[this.ptr >> 2] = value + 1
            };
            this.release_ref = function() {
                var prev = HEAP32[this.ptr >> 2];
                HEAP32[this.ptr >> 2] = prev - 1;
                assert(prev > 0);
                return prev === 1
            };
            this.set_adjusted_ptr = function(adjustedPtr) {
                HEAPU32[this.ptr + 16 >> 2] = adjustedPtr
            };
            this.get_adjusted_ptr = function() {
                return HEAPU32[this.ptr + 16 >> 2]
            };
            this.get_exception_ptr = function() {
                var isPointer = ___cxa_is_pointer_type(this.get_type());
                if (isPointer) {
                    return HEAPU32[this.excPtr >> 2]
                }
                var adjusted = this.get_adjusted_ptr();
                if (adjusted !== 0) return adjusted;
                return this.excPtr
            }
        }
        var exceptionLast = 0;
        var uncaughtExceptionCount = 0;

        function ___cxa_throw(ptr, type, destructor) {
            var info = new ExceptionInfo(ptr);
            info.init(type, destructor);
            exceptionLast = ptr;
            uncaughtExceptionCount++;
            throw ptr + " - Exception catching is disabled, this exception cannot be caught. Compile with -sNO_DISABLE_EXCEPTION_CATCHING or -sEXCEPTION_CATCHING_ALLOWED=[..] to catch."
        }
        var PATH = {
            isAbs: path => path.charAt(0) === "/",
            splitPath: filename => {
                var splitPathRe = /^(\/?|)([\s\S]*?)((?:\.{1,2}|[^\/]+?|)(\.[^.\/]*|))(?:[\/]*)$/;
                return splitPathRe.exec(filename).slice(1)
            },
            normalizeArray: (parts, allowAboveRoot) => {
                var up = 0;
                for (var i = parts.length - 1; i >= 0; i--) {
                    var last = parts[i];
                    if (last === ".") {
                        parts.splice(i, 1)
                    } else if (last === "..") {
                        parts.splice(i, 1);
                        up++
                    } else if (up) {
                        parts.splice(i, 1);
                        up--
                    }
                }
                if (allowAboveRoot) {
                    for (; up; up--) {
                        parts.unshift("..")
                    }
                }
                return parts
            },
            normalize: path => {
                var isAbsolute = PATH.isAbs(path),
                    trailingSlash = path.substr(-1) === "/";
                path = PATH.normalizeArray(path.split("/").filter(p => !!p), !isAbsolute).join("/");
                if (!path && !isAbsolute) {
                    path = "."
                }
                if (path && trailingSlash) {
                    path += "/"
                }
                return (isAbsolute ? "/" : "") + path
            },
            dirname: path => {
                var result = PATH.splitPath(path),
                    root = result[0],
                    dir = result[1];
                if (!root && !dir) {
                    return "."
                }
                if (dir) {
                    dir = dir.substr(0, dir.length - 1)
                }
                return root + dir
            },
            basename: path => {
                if (path === "/") return "/";
                path = PATH.normalize(path);
                path = path.replace(/\/$/, "");
                var lastSlash = path.lastIndexOf("/");
                if (lastSlash === -1) return path;
                return path.substr(lastSlash + 1)
            },
            join: function() {
                var paths = Array.prototype.slice.call(arguments);
                return PATH.normalize(paths.join("/"))
            },
            join2: (l, r) => {
                return PATH.normalize(l + "/" + r)
            }
        };

        function getRandomDevice() {
            if (typeof crypto == "object" && typeof crypto["getRandomValues"] == "function") {
                var randomBuffer = new Uint8Array(1);
                return () => {
                    crypto.getRandomValues(randomBuffer);
                    return randomBuffer[0]
                }
            } else if (ENVIRONMENT_IS_NODE) {
                try {
                    var crypto_module = require("crypto");
                    return () => crypto_module["randomBytes"](1)[0]
                } catch (e) {}
            }
            return () => abort("no cryptographic support found for randomDevice. consider polyfilling it if you want to use something insecure like Math.random(), e.g. put this in a --pre-js: var crypto = { getRandomValues: function(array) { for (var i = 0; i < array.length; i++) array[i] = (Math.random()*256)|0 } };")
        }
        var PATH_FS = {
            resolve: function() {
                var resolvedPath = "",
                    resolvedAbsolute = false;
                for (var i = arguments.length - 1; i >= -1 && !resolvedAbsolute; i--) {
                    var path = i >= 0 ? arguments[i] : FS.cwd();
                    if (typeof path != "string") {
                        throw new TypeError("Arguments to path.resolve must be strings")
                    } else if (!path) {
                        return ""
                    }
                    resolvedPath = path + "/" + resolvedPath;
                    resolvedAbsolute = PATH.isAbs(path)
                }
                resolvedPath = PATH.normalizeArray(resolvedPath.split("/").filter(p => !!p), !resolvedAbsolute).join("/");
                return (resolvedAbsolute ? "/" : "") + resolvedPath || "."
            },
            relative: (from, to) => {
                from = PATH_FS.resolve(from).substr(1);
                to = PATH_FS.resolve(to).substr(1);

                function trim(arr) {
                    var start = 0;
                    for (; start < arr.length; start++) {
                        if (arr[start] !== "") break
                    }
                    var end = arr.length - 1;
                    for (; end >= 0; end--) {
                        if (arr[end] !== "") break
                    }
                    if (start > end) return [];
                    return arr.slice(start, end - start + 1)
                }
                var fromParts = trim(from.split("/"));
                var toParts = trim(to.split("/"));
                var length = Math.min(fromParts.length, toParts.length);
                var samePartsLength = length;
                for (var i = 0; i < length; i++) {
                    if (fromParts[i] !== toParts[i]) {
                        samePartsLength = i;
                        break
                    }
                }
                var outputParts = [];
                for (var i = samePartsLength; i < fromParts.length; i++) {
                    outputParts.push("..")
                }
                outputParts = outputParts.concat(toParts.slice(samePartsLength));
                return outputParts.join("/")
            }
        };

        function intArrayFromString(stringy, dontAddNull, length) {
            var len = length > 0 ? length : lengthBytesUTF8(stringy) + 1;
            var u8array = new Array(len);
            var numBytesWritten = stringToUTF8Array(stringy, u8array, 0, u8array.length);
            if (dontAddNull) u8array.length = numBytesWritten;
            return u8array
        }
        var TTY = {
            ttys: [],
            init: function() {},
            shutdown: function() {},
            register: function(dev, ops) {
                TTY.ttys[dev] = {
                    input: [],
                    output: [],
                    ops: ops
                };
                FS.registerDevice(dev, TTY.stream_ops)
            },
            stream_ops: {
                open: function(stream) {
                    var tty = TTY.ttys[stream.node.rdev];
                    if (!tty) {
                        throw new FS.ErrnoError(43)
                    }
                    stream.tty = tty;
                    stream.seekable = false
                },
                close: function(stream) {
                    stream.tty.ops.fsync(stream.tty)
                },
                fsync: function(stream) {
                    stream.tty.ops.fsync(stream.tty)
                },
                read: function(stream, buffer, offset, length, pos) {
                    if (!stream.tty || !stream.tty.ops.get_char) {
                        throw new FS.ErrnoError(60)
                    }
                    var bytesRead = 0;
                    for (var i = 0; i < length; i++) {
                        var result;
                        try {
                            result = stream.tty.ops.get_char(stream.tty)
                        } catch (e) {
                            throw new FS.ErrnoError(29)
                        }
                        if (result === undefined && bytesRead === 0) {
                            throw new FS.ErrnoError(6)
                        }
                        if (result === null || result === undefined) break;
                        bytesRead++;
                        buffer[offset + i] = result
                    }
                    if (bytesRead) {
                        stream.node.timestamp = Date.now()
                    }
                    return bytesRead
                },
                write: function(stream, buffer, offset, length, pos) {
                    if (!stream.tty || !stream.tty.ops.put_char) {
                        throw new FS.ErrnoError(60)
                    }
                    try {
                        for (var i = 0; i < length; i++) {
                            stream.tty.ops.put_char(stream.tty, buffer[offset + i])
                        }
                    } catch (e) {
                        throw new FS.ErrnoError(29)
                    }
                    if (length) {
                        stream.node.timestamp = Date.now()
                    }
                    return i
                }
            },
            default_tty_ops: {
                get_char: function(tty) {
                    if (!tty.input.length) {
                        var result = null;
                        if (ENVIRONMENT_IS_NODE) {
                            var BUFSIZE = 256;
                            var buf = Buffer.alloc(BUFSIZE);
                            var bytesRead = 0;
                            try {
                                bytesRead = fs.readSync(process.stdin.fd, buf, 0, BUFSIZE, -1)
                            } catch (e) {
                                if (e.toString().includes("EOF")) bytesRead = 0;
                                else throw e
                            }
                            if (bytesRead > 0) {
                                result = buf.slice(0, bytesRead).toString("utf-8")
                            } else {
                                result = null
                            }
                        } else if (typeof window != "undefined" && typeof window.prompt == "function") {
                            result = window.prompt("Input: ");
                            if (result !== null) {
                                result += "\n"
                            }
                        } else if (typeof readline == "function") {
                            result = readline();
                            if (result !== null) {
                                result += "\n"
                            }
                        }
                        if (!result) {
                            return null
                        }
                        tty.input = intArrayFromString(result, true)
                    }
                    return tty.input.shift()
                },
                put_char: function(tty, val) {
                    if (val === null || val === 10) {
                        out(UTF8ArrayToString(tty.output, 0));
                        tty.output = []
                    } else {
                        if (val != 0) tty.output.push(val)
                    }
                },
                fsync: function(tty) {
                    if (tty.output && tty.output.length > 0) {
                        out(UTF8ArrayToString(tty.output, 0));
                        tty.output = []
                    }
                }
            },
            default_tty1_ops: {
                put_char: function(tty, val) {
                    if (val === null || val === 10) {
                        err(UTF8ArrayToString(tty.output, 0));
                        tty.output = []
                    } else {
                        if (val != 0) tty.output.push(val)
                    }
                },
                fsync: function(tty) {
                    if (tty.output && tty.output.length > 0) {
                        err(UTF8ArrayToString(tty.output, 0));
                        tty.output = []
                    }
                }
            }
        };

        function zeroMemory(address, size) {
            HEAPU8.fill(0, address, address + size);
            return address
        }

        function mmapAlloc(size) {
            abort("internal error: mmapAlloc called but `emscripten_builtin_memalign` native symbol not exported")
        }
        var MEMFS = {
            ops_table: null,
            mount: function(mount) {
                return MEMFS.createNode(null, "/", 16384 | 511, 0)
            },
            createNode: function(parent, name, mode, dev) {
                if (FS.isBlkdev(mode) || FS.isFIFO(mode)) {
                    throw new FS.ErrnoError(63)
                }
                if (!MEMFS.ops_table) {
                    MEMFS.ops_table = {
                        dir: {
                            node: {
                                getattr: MEMFS.node_ops.getattr,
                                setattr: MEMFS.node_ops.setattr,
                                lookup: MEMFS.node_ops.lookup,
                                mknod: MEMFS.node_ops.mknod,
                                rename: MEMFS.node_ops.rename,
                                unlink: MEMFS.node_ops.unlink,
                                rmdir: MEMFS.node_ops.rmdir,
                                readdir: MEMFS.node_ops.readdir,
                                symlink: MEMFS.node_ops.symlink
                            },
                            stream: {
                                llseek: MEMFS.stream_ops.llseek
                            }
                        },
                        file: {
                            node: {
                                getattr: MEMFS.node_ops.getattr,
                                setattr: MEMFS.node_ops.setattr
                            },
                            stream: {
                                llseek: MEMFS.stream_ops.llseek,
                                read: MEMFS.stream_ops.read,
                                write: MEMFS.stream_ops.write,
                                allocate: MEMFS.stream_ops.allocate,
                                mmap: MEMFS.stream_ops.mmap,
                                msync: MEMFS.stream_ops.msync
                            }
                        },
                        link: {
                            node: {
                                getattr: MEMFS.node_ops.getattr,
                                setattr: MEMFS.node_ops.setattr,
                                readlink: MEMFS.node_ops.readlink
                            },
                            stream: {}
                        },
                        chrdev: {
                            node: {
                                getattr: MEMFS.node_ops.getattr,
                                setattr: MEMFS.node_ops.setattr
                            },
                            stream: FS.chrdev_stream_ops
                        }
                    }
                }
                var node = FS.createNode(parent, name, mode, dev);
                if (FS.isDir(node.mode)) {
                    node.node_ops = MEMFS.ops_table.dir.node;
                    node.stream_ops = MEMFS.ops_table.dir.stream;
                    node.contents = {}
                } else if (FS.isFile(node.mode)) {
                    node.node_ops = MEMFS.ops_table.file.node;
                    node.stream_ops = MEMFS.ops_table.file.stream;
                    node.usedBytes = 0;
                    node.contents = null
                } else if (FS.isLink(node.mode)) {
                    node.node_ops = MEMFS.ops_table.link.node;
                    node.stream_ops = MEMFS.ops_table.link.stream
                } else if (FS.isChrdev(node.mode)) {
                    node.node_ops = MEMFS.ops_table.chrdev.node;
                    node.stream_ops = MEMFS.ops_table.chrdev.stream
                }
                node.timestamp = Date.now();
                if (parent) {
                    parent.contents[name] = node;
                    parent.timestamp = node.timestamp
                }
                return node
            },
            getFileDataAsTypedArray: function(node) {
                if (!node.contents) return new Uint8Array(0);
                if (node.contents.subarray) return node.contents.subarray(0, node.usedBytes);
                return new Uint8Array(node.contents)
            },
            expandFileStorage: function(node, newCapacity) {
                var prevCapacity = node.contents ? node.contents.length : 0;
                if (prevCapacity >= newCapacity) return;
                var CAPACITY_DOUBLING_MAX = 1024 * 1024;
                newCapacity = Math.max(newCapacity, prevCapacity * (prevCapacity < CAPACITY_DOUBLING_MAX ? 2 : 1.125) >>> 0);
                if (prevCapacity != 0) newCapacity = Math.max(newCapacity, 256);
                var oldContents = node.contents;
                node.contents = new Uint8Array(newCapacity);
                if (node.usedBytes > 0) node.contents.set(oldContents.subarray(0, node.usedBytes), 0)
            },
            resizeFileStorage: function(node, newSize) {
                if (node.usedBytes == newSize) return;
                if (newSize == 0) {
                    node.contents = null;
                    node.usedBytes = 0
                } else {
                    var oldContents = node.contents;
                    node.contents = new Uint8Array(newSize);
                    if (oldContents) {
                        node.contents.set(oldContents.subarray(0, Math.min(newSize, node.usedBytes)))
                    }
                    node.usedBytes = newSize
                }
            },
            node_ops: {
                getattr: function(node) {
                    var attr = {};
                    attr.dev = FS.isChrdev(node.mode) ? node.id : 1;
                    attr.ino = node.id;
                    attr.mode = node.mode;
                    attr.nlink = 1;
                    attr.uid = 0;
                    attr.gid = 0;
                    attr.rdev = node.rdev;
                    if (FS.isDir(node.mode)) {
                        attr.size = 4096
                    } else if (FS.isFile(node.mode)) {
                        attr.size = node.usedBytes
                    } else if (FS.isLink(node.mode)) {
                        attr.size = node.link.length
                    } else {
                        attr.size = 0
                    }
                    attr.atime = new Date(node.timestamp);
                    attr.mtime = new Date(node.timestamp);
                    attr.ctime = new Date(node.timestamp);
                    attr.blksize = 4096;
                    attr.blocks = Math.ceil(attr.size / attr.blksize);
                    return attr
                },
                setattr: function(node, attr) {
                    if (attr.mode !== undefined) {
                        node.mode = attr.mode
                    }
                    if (attr.timestamp !== undefined) {
                        node.timestamp = attr.timestamp
                    }
                    if (attr.size !== undefined) {
                        MEMFS.resizeFileStorage(node, attr.size)
                    }
                },
                lookup: function(parent, name) {
                    throw FS.genericErrors[44]
                },
                mknod: function(parent, name, mode, dev) {
                    return MEMFS.createNode(parent, name, mode, dev)
                },
                rename: function(old_node, new_dir, new_name) {
                    if (FS.isDir(old_node.mode)) {
                        var new_node;
                        try {
                            new_node = FS.lookupNode(new_dir, new_name)
                        } catch (e) {}
                        if (new_node) {
                            for (var i in new_node.contents) {
                                throw new FS.ErrnoError(55)
                            }
                        }
                    }
                    delete old_node.parent.contents[old_node.name];
                    old_node.parent.timestamp = Date.now();
                    old_node.name = new_name;
                    new_dir.contents[new_name] = old_node;
                    new_dir.timestamp = old_node.parent.timestamp;
                    old_node.parent = new_dir
                },
                unlink: function(parent, name) {
                    delete parent.contents[name];
                    parent.timestamp = Date.now()
                },
                rmdir: function(parent, name) {
                    var node = FS.lookupNode(parent, name);
                    for (var i in node.contents) {
                        throw new FS.ErrnoError(55)
                    }
                    delete parent.contents[name];
                    parent.timestamp = Date.now()
                },
                readdir: function(node) {
                    var entries = [".", ".."];
                    for (var key in node.contents) {
                        if (!node.contents.hasOwnProperty(key)) {
                            continue
                        }
                        entries.push(key)
                    }
                    return entries
                },
                symlink: function(parent, newname, oldpath) {
                    var node = MEMFS.createNode(parent, newname, 511 | 40960, 0);
                    node.link = oldpath;
                    return node
                },
                readlink: function(node) {
                    if (!FS.isLink(node.mode)) {
                        throw new FS.ErrnoError(28)
                    }
                    return node.link
                }
            },
            stream_ops: {
                read: function(stream, buffer, offset, length, position) {
                    var contents = stream.node.contents;
                    if (position >= stream.node.usedBytes) return 0;
                    var size = Math.min(stream.node.usedBytes - position, length);
                    assert(size >= 0);
                    if (size > 8 && contents.subarray) {
                        buffer.set(contents.subarray(position, position + size), offset)
                    } else {
                        for (var i = 0; i < size; i++) buffer[offset + i] = contents[position + i]
                    }
                    return size
                },
                write: function(stream, buffer, offset, length, position, canOwn) {
                    assert(!(buffer instanceof ArrayBuffer));
                    if (buffer.buffer === HEAP8.buffer) {
                        canOwn = false
                    }
                    if (!length) return 0;
                    var node = stream.node;
                    node.timestamp = Date.now();
                    if (buffer.subarray && (!node.contents || node.contents.subarray)) {
                        if (canOwn) {
                            assert(position === 0, "canOwn must imply no weird position inside the file");
                            node.contents = buffer.subarray(offset, offset + length);
                            node.usedBytes = length;
                            return length
                        } else if (node.usedBytes === 0 && position === 0) {
                            node.contents = buffer.slice(offset, offset + length);
                            node.usedBytes = length;
                            return length
                        } else if (position + length <= node.usedBytes) {
                            node.contents.set(buffer.subarray(offset, offset + length), position);
                            return length
                        }
                    }
                    MEMFS.expandFileStorage(node, position + length);
                    if (node.contents.subarray && buffer.subarray) {
                        node.contents.set(buffer.subarray(offset, offset + length), position)
                    } else {
                        for (var i = 0; i < length; i++) {
                            node.contents[position + i] = buffer[offset + i]
                        }
                    }
                    node.usedBytes = Math.max(node.usedBytes, position + length);
                    return length
                },
                llseek: function(stream, offset, whence) {
                    var position = offset;
                    if (whence === 1) {
                        position += stream.position
                    } else if (whence === 2) {
                        if (FS.isFile(stream.node.mode)) {
                            position += stream.node.usedBytes
                        }
                    }
                    if (position < 0) {
                        throw new FS.ErrnoError(28)
                    }
                    return position
                },
                allocate: function(stream, offset, length) {
                    MEMFS.expandFileStorage(stream.node, offset + length);
                    stream.node.usedBytes = Math.max(stream.node.usedBytes, offset + length)
                },
                mmap: function(stream, length, position, prot, flags) {
                    if (!FS.isFile(stream.node.mode)) {
                        throw new FS.ErrnoError(43)
                    }
                    var ptr;
                    var allocated;
                    var contents = stream.node.contents;
                    if (!(flags & 2) && contents.buffer === HEAP8.buffer) {
                        allocated = false;
                        ptr = contents.byteOffset
                    } else {
                        if (position > 0 || position + length < contents.length) {
                            if (contents.subarray) {
                                contents = contents.subarray(position, position + length)
                            } else {
                                contents = Array.prototype.slice.call(contents, position, position + length)
                            }
                        }
                        allocated = true;
                        ptr = mmapAlloc(length);
                        if (!ptr) {
                            throw new FS.ErrnoError(48)
                        }
                        HEAP8.set(contents, ptr)
                    }
                    return {
                        ptr: ptr,
                        allocated: allocated
                    }
                },
                msync: function(stream, buffer, offset, length, mmapFlags) {
                    MEMFS.stream_ops.write(stream, buffer, 0, length, offset, false);
                    return 0
                }
            }
        };

        function asyncLoad(url, onload, onerror, noRunDep) {
            var dep = !noRunDep ? getUniqueRunDependency("al " + url) : "";
            readAsync(url, arrayBuffer => {
                assert(arrayBuffer, 'Loading data file "' + url + '" failed (no arrayBuffer).');
                onload(new Uint8Array(arrayBuffer));
                if (dep) removeRunDependency(dep)
            }, event => {
                if (onerror) {
                    onerror()
                } else {
                    throw 'Loading data file "' + url + '" failed.'
                }
            });
            if (dep) addRunDependency(dep)
        }
        var ERRNO_MESSAGES = {
            0: "Success",
            1: "Arg list too long",
            2: "Permission denied",
            3: "Address already in use",
            4: "Address not available",
            5: "Address family not supported by protocol family",
            6: "No more processes",
            7: "Socket already connected",
            8: "Bad file number",
            9: "Trying to read unreadable message",
            10: "Mount device busy",
            11: "Operation canceled",
            12: "No children",
            13: "Connection aborted",
            14: "Connection refused",
            15: "Connection reset by peer",
            16: "File locking deadlock error",
            17: "Destination address required",
            18: "Math arg out of domain of func",
            19: "Quota exceeded",
            20: "File exists",
            21: "Bad address",
            22: "File too large",
            23: "Host is unreachable",
            24: "Identifier removed",
            25: "Illegal byte sequence",
            26: "Connection already in progress",
            27: "Interrupted system call",
            28: "Invalid argument",
            29: "I/O error",
            30: "Socket is already connected",
            31: "Is a directory",
            32: "Too many symbolic links",
            33: "Too many open files",
            34: "Too many links",
            35: "Message too long",
            36: "Multihop attempted",
            37: "File or path name too long",
            38: "Network interface is not configured",
            39: "Connection reset by network",
            40: "Network is unreachable",
            41: "Too many open files in system",
            42: "No buffer space available",
            43: "No such device",
            44: "No such file or directory",
            45: "Exec format error",
            46: "No record locks available",
            47: "The link has been severed",
            48: "Not enough core",
            49: "No message of desired type",
            50: "Protocol not available",
            51: "No space left on device",
            52: "Function not implemented",
            53: "Socket is not connected",
            54: "Not a directory",
            55: "Directory not empty",
            56: "State not recoverable",
            57: "Socket operation on non-socket",
            59: "Not a typewriter",
            60: "No such device or address",
            61: "Value too large for defined data type",
            62: "Previous owner died",
            63: "Not super-user",
            64: "Broken pipe",
            65: "Protocol error",
            66: "Unknown protocol",
            67: "Protocol wrong type for socket",
            68: "Math result not representable",
            69: "Read only file system",
            70: "Illegal seek",
            71: "No such process",
            72: "Stale file handle",
            73: "Connection timed out",
            74: "Text file busy",
            75: "Cross-device link",
            100: "Device not a stream",
            101: "Bad font file fmt",
            102: "Invalid slot",
            103: "Invalid request code",
            104: "No anode",
            105: "Block device required",
            106: "Channel number out of range",
            107: "Level 3 halted",
            108: "Level 3 reset",
            109: "Link number out of range",
            110: "Protocol driver not attached",
            111: "No CSI structure available",
            112: "Level 2 halted",
            113: "Invalid exchange",
            114: "Invalid request descriptor",
            115: "Exchange full",
            116: "No data (for no delay io)",
            117: "Timer expired",
            118: "Out of streams resources",
            119: "Machine is not on the network",
            120: "Package not installed",
            121: "The object is remote",
            122: "Advertise error",
            123: "Srmount error",
            124: "Communication error on send",
            125: "Cross mount point (not really error)",
            126: "Given log. name not unique",
            127: "f.d. invalid for this operation",
            128: "Remote address changed",
            129: "Can   access a needed shared lib",
            130: "Accessing a corrupted shared lib",
            131: ".lib section in a.out corrupted",
            132: "Attempting to link in too many libs",
            133: "Attempting to exec a shared library",
            135: "Streams pipe error",
            136: "Too many users",
            137: "Socket type not supported",
            138: "Not supported",
            139: "Protocol family not supported",
            140: "Can't send after socket shutdown",
            141: "Too many references",
            142: "Host is down",
            148: "No medium (in tape drive)",
            156: "Level 2 not synchronized"
        };
        var ERRNO_CODES = {};
        var FS = {
            root: null,
            mounts: [],
            devices: {},
            streams: [],
            nextInode: 1,
            nameTable: null,
            currentPath: "/",
            initialized: false,
            ignorePermissions: true,
            ErrnoError: null,
            genericErrors: {},
            filesystems: null,
            syncFSRequests: 0,
            lookupPath: (path, opts = {}) => {
                path = PATH_FS.resolve(path);
                if (!path) return {
                    path: "",
                    node: null
                };
                var defaults = {
                    follow_mount: true,
                    recurse_count: 0
                };
                opts = Object.assign(defaults, opts);
                if (opts.recurse_count > 8) {
                    throw new FS.ErrnoError(32)
                }
                var parts = path.split("/").filter(p => !!p);
                var current = FS.root;
                var current_path = "/";
                for (var i = 0; i < parts.length; i++) {
                    var islast = i === parts.length - 1;
                    if (islast && opts.parent) {
                        break
                    }
                    current = FS.lookupNode(current, parts[i]);
                    current_path = PATH.join2(current_path, parts[i]);
                    if (FS.isMountpoint(current)) {
                        if (!islast || islast && opts.follow_mount) {
                            current = current.mounted.root
                        }
                    }
                    if (!islast || opts.follow) {
                        var count = 0;
                        while (FS.isLink(current.mode)) {
                            var link = FS.readlink(current_path);
                            current_path = PATH_FS.resolve(PATH.dirname(current_path), link);
                            var lookup = FS.lookupPath(current_path, {
                                recurse_count: opts.recurse_count + 1
                            });
                            current = lookup.node;
                            if (count++ > 40) {
                                throw new FS.ErrnoError(32)
                            }
                        }
                    }
                }
                return {
                    path: current_path,
                    node: current
                }
            },
            getPath: node => {
                var path;
                while (true) {
                    if (FS.isRoot(node)) {
                        var mount = node.mount.mountpoint;
                        if (!path) return mount;
                        return mount[mount.length - 1] !== "/" ? mount + "/" + path : mount + path
                    }
                    path = path ? node.name + "/" + path : node.name;
                    node = node.parent
                }
            },
            hashName: (parentid, name) => {
                var hash = 0;
                for (var i = 0; i < name.length; i++) {
                    hash = (hash << 5) - hash + name.charCodeAt(i) | 0
                }
                return (parentid + hash >>> 0) % FS.nameTable.length
            },
            hashAddNode: node => {
                var hash = FS.hashName(node.parent.id, node.name);
                node.name_next = FS.nameTable[hash];
                FS.nameTable[hash] = node
            },
            hashRemoveNode: node => {
                var hash = FS.hashName(node.parent.id, node.name);
                if (FS.nameTable[hash] === node) {
                    FS.nameTable[hash] = node.name_next
                } else {
                    var current = FS.nameTable[hash];
                    while (current) {
                        if (current.name_next === node) {
                            current.name_next = node.name_next;
                            break
                        }
                        current = current.name_next
                    }
                }
            },
            lookupNode: (parent, name) => {
                var errCode = FS.mayLookup(parent);
                if (errCode) {
                    throw new FS.ErrnoError(errCode, parent)
                }
                var hash = FS.hashName(parent.id, name);
                for (var node = FS.nameTable[hash]; node; node = node.name_next) {
                    var nodeName = node.name;
                    if (node.parent.id === parent.id && nodeName === name) {
                        return node
                    }
                }
                return FS.lookup(parent, name)
            },
            createNode: (parent, name, mode, rdev) => {
                assert(typeof parent == "object");
                var node = new FS.FSNode(parent, name, mode, rdev);
                FS.hashAddNode(node);
                return node
            },
            destroyNode: node => {
                FS.hashRemoveNode(node)
            },
            isRoot: node => {
                return node === node.parent
            },
            isMountpoint: node => {
                return !!node.mounted
            },
            isFile: mode => {
                return (mode & 61440) === 32768
            },
            isDir: mode => {
                return (mode & 61440) === 16384
            },
            isLink: mode => {
                return (mode & 61440) === 40960
            },
            isChrdev: mode => {
                return (mode & 61440) === 8192
            },
            isBlkdev: mode => {
                return (mode & 61440) === 24576
            },
            isFIFO: mode => {
                return (mode & 61440) === 4096
            },
            isSocket: mode => {
                return (mode & 49152) === 49152
            },
            flagModes: {
                "r": 0,
                "r+": 2,
                "w": 577,
                "w+": 578,
                "a": 1089,
                "a+": 1090
            },
            modeStringToFlags: str => {
                var flags = FS.flagModes[str];
                if (typeof flags == "undefined") {
                    throw new Error("Unknown file open mode: " + str)
                }
                return flags
            },
            flagsToPermissionString: flag => {
                var perms = ["r", "w", "rw"][flag & 3];
                if (flag & 512) {
                    perms += "w"
                }
                return perms
            },
            nodePermissions: (node, perms) => {
                if (FS.ignorePermissions) {
                    return 0
                }
                if (perms.includes("r") && !(node.mode & 292)) {
                    return 2
                } else if (perms.includes("w") && !(node.mode & 146)) {
                    return 2
                } else if (perms.includes("x") && !(node.mode & 73)) {
                    return 2
                }
                return 0
            },
            mayLookup: dir => {
                var errCode = FS.nodePermissions(dir, "x");
                if (errCode) return errCode;
                if (!dir.node_ops.lookup) return 2;
                return 0
            },
            mayCreate: (dir, name) => {
                try {
                    var node = FS.lookupNode(dir, name);
                    return 20
                } catch (e) {}
                return FS.nodePermissions(dir, "wx")
            },
            mayDelete: (dir, name, isdir) => {
                var node;
                try {
                    node = FS.lookupNode(dir, name)
                } catch (e) {
                    return e.errno
                }
                var errCode = FS.nodePermissions(dir, "wx");
                if (errCode) {
                    return errCode
                }
                if (isdir) {
                    if (!FS.isDir(node.mode)) {
                        return 54
                    }
                    if (FS.isRoot(node) || FS.getPath(node) === FS.cwd()) {
                        return 10
                    }
                } else {
                    if (FS.isDir(node.mode)) {
                        return 31
                    }
                }
                return 0
            },
            mayOpen: (node, flags) => {
                if (!node) {
                    return 44
                }
                if (FS.isLink(node.mode)) {
                    return 32
                } else if (FS.isDir(node.mode)) {
                    if (FS.flagsToPermissionString(flags) !== "r" || flags & 512) {
                        return 31
                    }
                }
                return FS.nodePermissions(node, FS.flagsToPermissionString(flags))
            },
            MAX_OPEN_FDS: 4096,
            nextfd: (fd_start = 0, fd_end = FS.MAX_OPEN_FDS) => {
                for (var fd = fd_start; fd <= fd_end; fd++) {
                    if (!FS.streams[fd]) {
                        return fd
                    }
                }
                throw new FS.ErrnoError(33)
            },
            getStream: fd => FS.streams[fd],
            createStream: (stream, fd_start, fd_end) => {
                if (!FS.FSStream) {
                    FS.FSStream = function() {
                        this.shared = {}
                    };
                    FS.FSStream.prototype = {};
                    Object.defineProperties(FS.FSStream.prototype, {
                        object: {
                            get: function() {
                                return this.node
                            },
                            set: function(val) {
                                this.node = val
                            }
                        },
                        isRead: {
                            get: function() {
                                return (this.flags & 2097155) !== 1
                            }
                        },
                        isWrite: {
                            get: function() {
                                return (this.flags & 2097155) !== 0
                            }
                        },
                        isAppend: {
                            get: function() {
                                return this.flags & 1024
                            }
                        },
                        flags: {
                            get: function() {
                                return this.shared.flags
                            },
                            set: function(val) {
                                this.shared.flags = val
                            }
                        },
                        position: {
                            get: function() {
                                return this.shared.position
                            },
                            set: function(val) {
                                this.shared.position = val
                            }
                        }
                    })
                }
                stream = Object.assign(new FS.FSStream, stream);
                var fd = FS.nextfd(fd_start, fd_end);
                stream.fd = fd;
                FS.streams[fd] = stream;
                return stream
            },
            closeStream: fd => {
                FS.streams[fd] = null
            },
            chrdev_stream_ops: {
                open: stream => {
                    var device = FS.getDevice(stream.node.rdev);
                    stream.stream_ops = device.stream_ops;
                    if (stream.stream_ops.open) {
                        stream.stream_ops.open(stream)
                    }
                },
                llseek: () => {
                    throw new FS.ErrnoError(70)
                }
            },
            major: dev => dev >> 8,
            minor: dev => dev & 255,
            makedev: (ma, mi) => ma << 8 | mi,
            registerDevice: (dev, ops) => {
                FS.devices[dev] = {
                    stream_ops: ops
                }
            },
            getDevice: dev => FS.devices[dev],
            getMounts: mount => {
                var mounts = [];
                var check = [mount];
                while (check.length) {
                    var m = check.pop();
                    mounts.push(m);
                    check.push.apply(check, m.mounts)
                }
                return mounts
            },
            syncfs: (populate, callback) => {
                if (typeof populate == "function") {
                    callback = populate;
                    populate = false
                }
                FS.syncFSRequests++;
                if (FS.syncFSRequests > 1) {
                    err("warning: " + FS.syncFSRequests + " FS.syncfs operations in flight at once, probably just doing extra work")
                }
                var mounts = FS.getMounts(FS.root.mount);
                var completed = 0;

                function doCallback(errCode) {
                    assert(FS.syncFSRequests > 0);
                    FS.syncFSRequests--;
                    return callback(errCode)
                }

                function done(errCode) {
                    if (errCode) {
                        if (!done.errored) {
                            done.errored = true;
                            return doCallback(errCode)
                        }
                        return
                    }
                    if (++completed >= mounts.length) {
                        doCallback(null)
                    }
                }
                mounts.forEach(mount => {
                    if (!mount.type.syncfs) {
                        return done(null)
                    }
                    mount.type.syncfs(mount, populate, done)
                })
            },
            mount: (type, opts, mountpoint) => {
                if (typeof type == "string") {
                    throw type
                }
                var root = mountpoint === "/";
                var pseudo = !mountpoint;
                var node;
                if (root && FS.root) {
                    throw new FS.ErrnoError(10)
                } else if (!root && !pseudo) {
                    var lookup = FS.lookupPath(mountpoint, {
                        follow_mount: false
                    });
                    mountpoint = lookup.path;
                    node = lookup.node;
                    if (FS.isMountpoint(node)) {
                        throw new FS.ErrnoError(10)
                    }
                    if (!FS.isDir(node.mode)) {
                        throw new FS.ErrnoError(54)
                    }
                }
                var mount = {
                    type: type,
                    opts: opts,
                    mountpoint: mountpoint,
                    mounts: []
                };
                var mountRoot = type.mount(mount);
                mountRoot.mount = mount;
                mount.root = mountRoot;
                if (root) {
                    FS.root = mountRoot
                } else if (node) {
                    node.mounted = mount;
                    if (node.mount) {
                        node.mount.mounts.push(mount)
                    }
                }
                return mountRoot
            },
            unmount: mountpoint => {
                var lookup = FS.lookupPath(mountpoint, {
                    follow_mount: false
                });
                if (!FS.isMountpoint(lookup.node)) {
                    throw new FS.ErrnoError(28)
                }
                var node = lookup.node;
                var mount = node.mounted;
                var mounts = FS.getMounts(mount);
                Object.keys(FS.nameTable).forEach(hash => {
                    var current = FS.nameTable[hash];
                    while (current) {
                        var next = current.name_next;
                        if (mounts.includes(current.mount)) {
                            FS.destroyNode(current)
                        }
                        current = next
                    }
                });
                node.mounted = null;
                var idx = node.mount.mounts.indexOf(mount);
                assert(idx !== -1);
                node.mount.mounts.splice(idx, 1)
            },
            lookup: (parent, name) => {
                return parent.node_ops.lookup(parent, name)
            },
            mknod: (path, mode, dev) => {
                var lookup = FS.lookupPath(path, {
                    parent: true
                });
                var parent = lookup.node;
                var name = PATH.basename(path);
                if (!name || name === "." || name === "..") {
                    throw new FS.ErrnoError(28)
                }
                var errCode = FS.mayCreate(parent, name);
                if (errCode) {
                    throw new FS.ErrnoError(errCode)
                }
                if (!parent.node_ops.mknod) {
                    throw new FS.ErrnoError(63)
                }
                return parent.node_ops.mknod(parent, name, mode, dev)
            },
            create: (path, mode) => {
                mode = mode !== undefined ? mode : 438;
                mode &= 4095;
                mode |= 32768;
                return FS.mknod(path, mode, 0)
            },
            mkdir: (path, mode) => {
                mode = mode !== undefined ? mode : 511;
                mode &= 511 | 512;
                mode |= 16384;
                return FS.mknod(path, mode, 0)
            },
            mkdirTree: (path, mode) => {
                var dirs = path.split("/");
                var d = "";
                for (var i = 0; i < dirs.length; ++i) {
                    if (!dirs[i]) continue;
                    d += "/" + dirs[i];
                    try {
                        FS.mkdir(d, mode)
                    } catch (e) {
                        if (e.errno != 20) throw e
                    }
                }
            },
            mkdev: (path, mode, dev) => {
                if (typeof dev == "undefined") {
                    dev = mode;
                    mode = 438
                }
                mode |= 8192;
                return FS.mknod(path, mode, dev)
            },
            symlink: (oldpath, newpath) => {
                if (!PATH_FS.resolve(oldpath)) {
                    throw new FS.ErrnoError(44)
                }
                var lookup = FS.lookupPath(newpath, {
                    parent: true
                });
                var parent = lookup.node;
                if (!parent) {
                    throw new FS.ErrnoError(44)
                }
                var newname = PATH.basename(newpath);
                var errCode = FS.mayCreate(parent, newname);
                if (errCode) {
                    throw new FS.ErrnoError(errCode)
                }
                if (!parent.node_ops.symlink) {
                    throw new FS.ErrnoError(63)
                }
                return parent.node_ops.symlink(parent, newname, oldpath)
            },
            rename: (old_path, new_path) => {
                var old_dirname = PATH.dirname(old_path);
                var new_dirname = PATH.dirname(new_path);
                var old_name = PATH.basename(old_path);
                var new_name = PATH.basename(new_path);
                var lookup, old_dir, new_dir;
                lookup = FS.lookupPath(old_path, {
                    parent: true
                });
                old_dir = lookup.node;
                lookup = FS.lookupPath(new_path, {
                    parent: true
                });
                new_dir = lookup.node;
                if (!old_dir || !new_dir) throw new FS.ErrnoError(44);
                if (old_dir.mount !== new_dir.mount) {
                    throw new FS.ErrnoError(75)
                }
                var old_node = FS.lookupNode(old_dir, old_name);
                var relative = PATH_FS.relative(old_path, new_dirname);
                if (relative.charAt(0) !== ".") {
                    throw new FS.ErrnoError(28)
                }
                relative = PATH_FS.relative(new_path, old_dirname);
                if (relative.charAt(0) !== ".") {
                    throw new FS.ErrnoError(55)
                }
                var new_node;
                try {
                    new_node = FS.lookupNode(new_dir, new_name)
                } catch (e) {}
                if (old_node === new_node) {
                    return
                }
                var isdir = FS.isDir(old_node.mode);
                var errCode = FS.mayDelete(old_dir, old_name, isdir);
                if (errCode) {
                    throw new FS.ErrnoError(errCode)
                }
                errCode = new_node ? FS.mayDelete(new_dir, new_name, isdir) : FS.mayCreate(new_dir, new_name);
                if (errCode) {
                    throw new FS.ErrnoError(errCode)
                }
                if (!old_dir.node_ops.rename) {
                    throw new FS.ErrnoError(63)
                }
                if (FS.isMountpoint(old_node) || new_node && FS.isMountpoint(new_node)) {
                    throw new FS.ErrnoError(10)
                }
                if (new_dir !== old_dir) {
                    errCode = FS.nodePermissions(old_dir, "w");
                    if (errCode) {
                        throw new FS.ErrnoError(errCode)
                    }
                }
                FS.hashRemoveNode(old_node);
                try {
                    old_dir.node_ops.rename(old_node, new_dir, new_name)
                } catch (e) {
                    throw e
                } finally {
                    FS.hashAddNode(old_node)
                }
            },
            rmdir: path => {
                var lookup = FS.lookupPath(path, {
                    parent: true
                });
                var parent = lookup.node;
                var name = PATH.basename(path);
                var node = FS.lookupNode(parent, name);
                var errCode = FS.mayDelete(parent, name, true);
                if (errCode) {
                    throw new FS.ErrnoError(errCode)
                }
                if (!parent.node_ops.rmdir) {
                    throw new FS.ErrnoError(63)
                }
                if (FS.isMountpoint(node)) {
                    throw new FS.ErrnoError(10)
                }
                parent.node_ops.rmdir(parent, name);
                FS.destroyNode(node)
            },
            readdir: path => {
                var lookup = FS.lookupPath(path, {
                    follow: true
                });
                var node = lookup.node;
                if (!node.node_ops.readdir) {
                    throw new FS.ErrnoError(54)
                }
                return node.node_ops.readdir(node)
            },
            unlink: path => {
                var lookup = FS.lookupPath(path, {
                    parent: true
                });
                var parent = lookup.node;
                if (!parent) {
                    throw new FS.ErrnoError(44)
                }
                var name = PATH.basename(path);
                var node = FS.lookupNode(parent, name);
                var errCode = FS.mayDelete(parent, name, false);
                if (errCode) {
                    throw new FS.ErrnoError(errCode)
                }
                if (!parent.node_ops.unlink) {
                    throw new FS.ErrnoError(63)
                }
                if (FS.isMountpoint(node)) {
                    throw new FS.ErrnoError(10)
                }
                parent.node_ops.unlink(parent, name);
                FS.destroyNode(node)
            },
            readlink: path => {
                var lookup = FS.lookupPath(path);
                var link = lookup.node;
                if (!link) {
                    throw new FS.ErrnoError(44)
                }
                if (!link.node_ops.readlink) {
                    throw new FS.ErrnoError(28)
                }
                return PATH_FS.resolve(FS.getPath(link.parent), link.node_ops.readlink(link))
            },
            stat: (path, dontFollow) => {
                var lookup = FS.lookupPath(path, {
                    follow: !dontFollow
                });
                var node = lookup.node;
                if (!node) {
                    throw new FS.ErrnoError(44)
                }
                if (!node.node_ops.getattr) {
                    throw new FS.ErrnoError(63)
                }
                return node.node_ops.getattr(node)
            },
            lstat: path => {
                return FS.stat(path, true)
            },
            chmod: (path, mode, dontFollow) => {
                var node;
                if (typeof path == "string") {
                    var lookup = FS.lookupPath(path, {
                        follow: !dontFollow
                    });
                    node = lookup.node
                } else {
                    node = path
                }
                if (!node.node_ops.setattr) {
                    throw new FS.ErrnoError(63)
                }
                node.node_ops.setattr(node, {
                    mode: mode & 4095 | node.mode & ~4095,
                    timestamp: Date.now()
                })
            },
            lchmod: (path, mode) => {
                FS.chmod(path, mode, true)
            },
            fchmod: (fd, mode) => {
                var stream = FS.getStream(fd);
                if (!stream) {
                    throw new FS.ErrnoError(8)
                }
                FS.chmod(stream.node, mode)
            },
            chown: (path, uid, gid, dontFollow) => {
                var node;
                if (typeof path == "string") {
                    var lookup = FS.lookupPath(path, {
                        follow: !dontFollow
                    });
                    node = lookup.node
                } else {
                    node = path
                }
                if (!node.node_ops.setattr) {
                    throw new FS.ErrnoError(63)
                }
                node.node_ops.setattr(node, {
                    timestamp: Date.now()
                })
            },
            lchown: (path, uid, gid) => {
                FS.chown(path, uid, gid, true)
            },
            fchown: (fd, uid, gid) => {
                var stream = FS.getStream(fd);
                if (!stream) {
                    throw new FS.ErrnoError(8)
                }
                FS.chown(stream.node, uid, gid)
            },
            truncate: (path, len) => {
                if (len < 0) {
                    throw new FS.ErrnoError(28)
                }
                var node;
                if (typeof path == "string") {
                    var lookup = FS.lookupPath(path, {
                        follow: true
                    });
                    node = lookup.node
                } else {
                    node = path
                }
                if (!node.node_ops.setattr) {
                    throw new FS.ErrnoError(63)
                }
                if (FS.isDir(node.mode)) {
                    throw new FS.ErrnoError(31)
                }
                if (!FS.isFile(node.mode)) {
                    throw new FS.ErrnoError(28)
                }
                var errCode = FS.nodePermissions(node, "w");
                if (errCode) {
                    throw new FS.ErrnoError(errCode)
                }
                node.node_ops.setattr(node, {
                    size: len,
                    timestamp: Date.now()
                })
            },
            ftruncate: (fd, len) => {
                var stream = FS.getStream(fd);
                if (!stream) {
                    throw new FS.ErrnoError(8)
                }
                if ((stream.flags & 2097155) === 0) {
                    throw new FS.ErrnoError(28)
                }
                FS.truncate(stream.node, len)
            },
            utime: (path, atime, mtime) => {
                var lookup = FS.lookupPath(path, {
                    follow: true
                });
                var node = lookup.node;
                node.node_ops.setattr(node, {
                    timestamp: Math.max(atime, mtime)
                })
            },
            open: (path, flags, mode) => {
                if (path === "") {
                    throw new FS.ErrnoError(44)
                }
                flags = typeof flags == "string" ? FS.modeStringToFlags(flags) : flags;
                mode = typeof mode == "undefined" ? 438 : mode;
                if (flags & 64) {
                    mode = mode & 4095 | 32768
                } else {
                    mode = 0
                }
                var node;
                if (typeof path == "object") {
                    node = path
                } else {
                    path = PATH.normalize(path);
                    try {
                        var lookup = FS.lookupPath(path, {
                            follow: !(flags & 131072)
                        });
                        node = lookup.node
                    } catch (e) {}
                }
                var created = false;
                if (flags & 64) {
                    if (node) {
                        if (flags & 128) {
                            throw new FS.ErrnoError(20)
                        }
                    } else {
                        node = FS.mknod(path, mode, 0);
                        created = true
                    }
                }
                if (!node) {
                    throw new FS.ErrnoError(44)
                }
                if (FS.isChrdev(node.mode)) {
                    flags &= ~512
                }
                if (flags & 65536 && !FS.isDir(node.mode)) {
                    throw new FS.ErrnoError(54)
                }
                if (!created) {
                    var errCode = FS.mayOpen(node, flags);
                    if (errCode) {
                        throw new FS.ErrnoError(errCode)
                    }
                }
                if (flags & 512 && !created) {
                    FS.truncate(node, 0)
                }
                flags &= ~(128 | 512 | 131072);
                var stream = FS.createStream({
                    node: node,
                    path: FS.getPath(node),
                    flags: flags,
                    seekable: true,
                    position: 0,
                    stream_ops: node.stream_ops,
                    ungotten: [],
                    error: false
                });
                if (stream.stream_ops.open) {
                    stream.stream_ops.open(stream)
                }
                if (Module["logReadFiles"] && !(flags & 1)) {
                    if (!FS.readFiles) FS.readFiles = {};
                    if (!(path in FS.readFiles)) {
                        FS.readFiles[path] = 1
                    }
                }
                return stream
            },
            close: stream => {
                if (FS.isClosed(stream)) {
                    throw new FS.ErrnoError(8)
                }
                if (stream.getdents) stream.getdents = null;
                try {
                    if (stream.stream_ops.close) {
                        stream.stream_ops.close(stream)
                    }
                } catch (e) {
                    throw e
                } finally {
                    FS.closeStream(stream.fd)
                }
                stream.fd = null
            },
            isClosed: stream => {
                return stream.fd === null
            },
            llseek: (stream, offset, whence) => {
                if (FS.isClosed(stream)) {
                    throw new FS.ErrnoError(8)
                }
                if (!stream.seekable || !stream.stream_ops.llseek) {
                    throw new FS.ErrnoError(70)
                }
                if (whence != 0 && whence != 1 && whence != 2) {
                    throw new FS.ErrnoError(28)
                }
                stream.position = stream.stream_ops.llseek(stream, offset, whence);
                stream.ungotten = [];
                return stream.position
            },
            read: (stream, buffer, offset, length, position) => {
                if (length < 0 || position < 0) {
                    throw new FS.ErrnoError(28)
                }
                if (FS.isClosed(stream)) {
                    throw new FS.ErrnoError(8)
                }
                if ((stream.flags & 2097155) === 1) {
                    throw new FS.ErrnoError(8)
                }
                if (FS.isDir(stream.node.mode)) {
                    throw new FS.ErrnoError(31)
                }
                if (!stream.stream_ops.read) {
                    throw new FS.ErrnoError(28)
                }
                var seeking = typeof position != "undefined";
                if (!seeking) {
                    position = stream.position
                } else if (!stream.seekable) {
                    throw new FS.ErrnoError(70)
                }
                var bytesRead = stream.stream_ops.read(stream, buffer, offset, length, position);
                if (!seeking) stream.position += bytesRead;
                return bytesRead
            },
            write: (stream, buffer, offset, length, position, canOwn) => {
                if (length < 0 || position < 0) {
                    throw new FS.ErrnoError(28)
                }
                if (FS.isClosed(stream)) {
                    throw new FS.ErrnoError(8)
                }
                if ((stream.flags & 2097155) === 0) {
                    throw new FS.ErrnoError(8)
                }
                if (FS.isDir(stream.node.mode)) {
                    throw new FS.ErrnoError(31)
                }
                if (!stream.stream_ops.write) {
                    throw new FS.ErrnoError(28)
                }
                if (stream.seekable && stream.flags & 1024) {
                    FS.llseek(stream, 0, 2)
                }
                var seeking = typeof position != "undefined";
                if (!seeking) {
                    position = stream.position
                } else if (!stream.seekable) {
                    throw new FS.ErrnoError(70)
                }
                var bytesWritten = stream.stream_ops.write(stream, buffer, offset, length, position, canOwn);
                if (!seeking) stream.position += bytesWritten;
                return bytesWritten
            },
            allocate: (stream, offset, length) => {
                if (FS.isClosed(stream)) {
                    throw new FS.ErrnoError(8)
                }
                if (offset < 0 || length <= 0) {
                    throw new FS.ErrnoError(28)
                }
                if ((stream.flags & 2097155) === 0) {
                    throw new FS.ErrnoError(8)
                }
                if (!FS.isFile(stream.node.mode) && !FS.isDir(stream.node.mode)) {
                    throw new FS.ErrnoError(43)
                }
                if (!stream.stream_ops.allocate) {
                    throw new FS.ErrnoError(138)
                }
                stream.stream_ops.allocate(stream, offset, length)
            },
            mmap: (stream, length, position, prot, flags) => {
                if ((prot & 2) !== 0 && (flags & 2) === 0 && (stream.flags & 2097155) !== 2) {
                    throw new FS.ErrnoError(2)
                }
                if ((stream.flags & 2097155) === 1) {
                    throw new FS.ErrnoError(2)
                }
                if (!stream.stream_ops.mmap) {
                    throw new FS.ErrnoError(43)
                }
                return stream.stream_ops.mmap(stream, length, position, prot, flags)
            },
            msync: (stream, buffer, offset, length, mmapFlags) => {
                if (!stream.stream_ops.msync) {
                    return 0
                }
                return stream.stream_ops.msync(stream, buffer, offset, length, mmapFlags)
            },
            munmap: stream => 0,
            ioctl: (stream, cmd, arg) => {
                if (!stream.stream_ops.ioctl) {
                    throw new FS.ErrnoError(59)
                }
                return stream.stream_ops.ioctl(stream, cmd, arg)
            },
            readFile: (path, opts = {}) => {
                opts.flags = opts.flags || 0;
                opts.encoding = opts.encoding || "binary";
                if (opts.encoding !== "utf8" && opts.encoding !== "binary") {
                    throw new Error('Invalid encoding type "' + opts.encoding + '"')
                }
                var ret;
                var stream = FS.open(path, opts.flags);
                var stat = FS.stat(path);
                var length = stat.size;
                var buf = new Uint8Array(length);
                FS.read(stream, buf, 0, length, 0);
                if (opts.encoding === "utf8") {
                    ret = UTF8ArrayToString(buf, 0)
                } else if (opts.encoding === "binary") {
                    ret = buf
                }
                FS.close(stream);
                return ret
            },
            writeFile: (path, data, opts = {}) => {
                opts.flags = opts.flags || 577;
                var stream = FS.open(path, opts.flags, opts.mode);
                if (typeof data == "string") {
                    var buf = new Uint8Array(lengthBytesUTF8(data) + 1);
                    var actualNumBytes = stringToUTF8Array(data, buf, 0, buf.length);
                    FS.write(stream, buf, 0, actualNumBytes, undefined, opts.canOwn)
                } else if (ArrayBuffer.isView(data)) {
                    FS.write(stream, data, 0, data.byteLength, undefined, opts.canOwn)
                } else {
                    throw new Error("Unsupported data type")
                }
                FS.close(stream)
            },
            cwd: () => FS.currentPath,
            chdir: path => {
                var lookup = FS.lookupPath(path, {
                    follow: true
                });
                if (lookup.node === null) {
                    throw new FS.ErrnoError(44)
                }
                if (!FS.isDir(lookup.node.mode)) {
                    throw new FS.ErrnoError(54)
                }
                var errCode = FS.nodePermissions(lookup.node, "x");
                if (errCode) {
                    throw new FS.ErrnoError(errCode)
                }
                FS.currentPath = lookup.path
            },
            createDefaultDirectories: () => {
                FS.mkdir("/tmp");
                FS.mkdir("/home");
                FS.mkdir("/home/web_user")
            },
            createDefaultDevices: () => {
                FS.mkdir("/dev");
                FS.registerDevice(FS.makedev(1, 3), {
                    read: () => 0,
                    write: (stream, buffer, offset, length, pos) => length
                });
                FS.mkdev("/dev/null", FS.makedev(1, 3));
                TTY.register(FS.makedev(5, 0), TTY.default_tty_ops);
                TTY.register(FS.makedev(6, 0), TTY.default_tty1_ops);
                FS.mkdev("/dev/tty", FS.makedev(5, 0));
                FS.mkdev("/dev/tty1", FS.makedev(6, 0));
                var random_device = getRandomDevice();
                FS.createDevice("/dev", "random", random_device);
                FS.createDevice("/dev", "urandom", random_device);
                FS.mkdir("/dev/shm");
                FS.mkdir("/dev/shm/tmp")
            },
            createSpecialDirectories: () => {
                FS.mkdir("/proc");
                var proc_self = FS.mkdir("/proc/self");
                FS.mkdir("/proc/self/fd");
                FS.mount({
                    mount: () => {
                        var node = FS.createNode(proc_self, "fd", 16384 | 511, 73);
                        node.node_ops = {
                            lookup: (parent, name) => {
                                var fd = +name;
                                var stream = FS.getStream(fd);
                                if (!stream) throw new FS.ErrnoError(8);
                                var ret = {
                                    parent: null,
                                    mount: {
                                        mountpoint: "fake"
                                    },
                                    node_ops: {
                                        readlink: () => stream.path
                                    }
                                };
                                ret.parent = ret;
                                return ret
                            }
                        };
                        return node
                    }
                }, {}, "/proc/self/fd")
            },
            createStandardStreams: () => {
                if (Module["stdin"]) {
                    FS.createDevice("/dev", "stdin", Module["stdin"])
                } else {
                    FS.symlink("/dev/tty", "/dev/stdin")
                }
                if (Module["stdout"]) {
                    FS.createDevice("/dev", "stdout", null, Module["stdout"])
                } else {
                    FS.symlink("/dev/tty", "/dev/stdout")
                }
                if (Module["stderr"]) {
                    FS.createDevice("/dev", "stderr", null, Module["stderr"])
                } else {
                    FS.symlink("/dev/tty1", "/dev/stderr")
                }
                var stdin = FS.open("/dev/stdin", 0);
                var stdout = FS.open("/dev/stdout", 1);
                var stderr = FS.open("/dev/stderr", 1);
                assert(stdin.fd === 0, "invalid handle for stdin (" + stdin.fd + ")");
                assert(stdout.fd === 1, "invalid handle for stdout (" + stdout.fd + ")");
                assert(stderr.fd === 2, "invalid handle for stderr (" + stderr.fd + ")")
            },
            ensureErrnoError: () => {
                if (FS.ErrnoError) return;
                FS.ErrnoError = function ErrnoError(errno, node) {
                    this.name = "ErrnoError";
                    this.node = node;
                    this.setErrno = function(errno) {
                        this.errno = errno;
                        for (var key in ERRNO_CODES) {
                            if (ERRNO_CODES[key] === errno) {
                                this.code = key;
                                break
                            }
                        }
                    };
                    this.setErrno(errno);
                    this.message = ERRNO_MESSAGES[errno]
                };
                FS.ErrnoError.prototype = new Error;
                FS.ErrnoError.prototype.constructor = FS.ErrnoError;
                [44].forEach(code => {
                    FS.genericErrors[code] = new FS.ErrnoError(code);
                    FS.genericErrors[code].stack = "<generic error, no stack>"
                })
            },
            staticInit: () => {
                FS.ensureErrnoError();
                FS.nameTable = new Array(4096);
                FS.mount(MEMFS, {}, "/");
                FS.createDefaultDirectories();
                FS.createDefaultDevices();
                FS.createSpecialDirectories();
                FS.filesystems = {
                    "MEMFS": MEMFS
                }
            },
            init: (input, output, error) => {
                assert(!FS.init.initialized, "FS.init was previously called. If you want to initialize later with custom parameters, remove any earlier calls (note that one is automatically added to the generated code)");
                FS.init.initialized = true;
                FS.ensureErrnoError();
                Module["stdin"] = input || Module["stdin"];
                Module["stdout"] = output || Module["stdout"];
                Module["stderr"] = error || Module["stderr"];
                FS.createStandardStreams()
            },
            quit: () => {
                FS.init.initialized = false;
                _fflush(0);
                for (var i = 0; i < FS.streams.length; i++) {
                    var stream = FS.streams[i];
                    if (!stream) {
                        continue
                    }
                    FS.close(stream)
                }
            },
            getMode: (canRead, canWrite) => {
                var mode = 0;
                if (canRead) mode |= 292 | 73;
                if (canWrite) mode |= 146;
                return mode
            },
            findObject: (path, dontResolveLastLink) => {
                var ret = FS.analyzePath(path, dontResolveLastLink);
                if (!ret.exists) {
                    return null
                }
                return ret.object
            },
            analyzePath: (path, dontResolveLastLink) => {
                try {
                    var lookup = FS.lookupPath(path, {
                        follow: !dontResolveLastLink
                    });
                    path = lookup.path
                } catch (e) {}
                var ret = {
                    isRoot: false,
                    exists: false,
                    error: 0,
                    name: null,
                    path: null,
                    object: null,
                    parentExists: false,
                    parentPath: null,
                    parentObject: null
                };
                try {
                    var lookup = FS.lookupPath(path, {
                        parent: true
                    });
                    ret.parentExists = true;
                    ret.parentPath = lookup.path;
                    ret.parentObject = lookup.node;
                    ret.name = PATH.basename(path);
                    lookup = FS.lookupPath(path, {
                        follow: !dontResolveLastLink
                    });
                    ret.exists = true;
                    ret.path = lookup.path;
                    ret.object = lookup.node;
                    ret.name = lookup.node.name;
                    ret.isRoot = lookup.path === "/"
                } catch (e) {
                    ret.error = e.errno
                }
                return ret
            },
            createPath: (parent, path, canRead, canWrite) => {
                parent = typeof parent == "string" ? parent : FS.getPath(parent);
                var parts = path.split("/").reverse();
                while (parts.length) {
                    var part = parts.pop();
                    if (!part) continue;
                    var current = PATH.join2(parent, part);
                    try {
                        FS.mkdir(current)
                    } catch (e) {}
                    parent = current
                }
                return current
            },
            createFile: (parent, name, properties, canRead, canWrite) => {
                var path = PATH.join2(typeof parent == "string" ? parent : FS.getPath(parent), name);
                var mode = FS.getMode(canRead, canWrite);
                return FS.create(path, mode)
            },
            createDataFile: (parent, name, data, canRead, canWrite, canOwn) => {
                var path = name;
                if (parent) {
                    parent = typeof parent == "string" ? parent : FS.getPath(parent);
                    path = name ? PATH.join2(parent, name) : parent
                }
                var mode = FS.getMode(canRead, canWrite);
                var node = FS.create(path, mode);
                if (data) {
                    if (typeof data == "string") {
                        var arr = new Array(data.length);
                        for (var i = 0, len = data.length; i < len; ++i) arr[i] = data.charCodeAt(i);
                        data = arr
                    }
                    FS.chmod(node, mode | 146);
                    var stream = FS.open(node, 577);
                    FS.write(stream, data, 0, data.length, 0, canOwn);
                    FS.close(stream);
                    FS.chmod(node, mode)
                }
                return node
            },
            createDevice: (parent, name, input, output) => {
                var path = PATH.join2(typeof parent == "string" ? parent : FS.getPath(parent), name);
                var mode = FS.getMode(!!input, !!output);
                if (!FS.createDevice.major) FS.createDevice.major = 64;
                var dev = FS.makedev(FS.createDevice.major++, 0);
                FS.registerDevice(dev, {
                    open: stream => {
                        stream.seekable = false
                    },
                    close: stream => {
                        if (output && output.buffer && output.buffer.length) {
                            output(10)
                        }
                    },
                    read: (stream, buffer, offset, length, pos) => {
                        var bytesRead = 0;
                        for (var i = 0; i < length; i++) {
                            var result;
                            try {
                                result = input()
                            } catch (e) {
                                throw new FS.ErrnoError(29)
                            }
                            if (result === undefined && bytesRead === 0) {
                                throw new FS.ErrnoError(6)
                            }
                            if (result === null || result === undefined) break;
                            bytesRead++;
                            buffer[offset + i] = result
                        }
                        if (bytesRead) {
                            stream.node.timestamp = Date.now()
                        }
                        return bytesRead
                    },
                    write: (stream, buffer, offset, length, pos) => {
                        for (var i = 0; i < length; i++) {
                            try {
                                output(buffer[offset + i])
                            } catch (e) {
                                throw new FS.ErrnoError(29)
                            }
                        }
                        if (length) {
                            stream.node.timestamp = Date.now()
                        }
                        return i
                    }
                });
                return FS.mkdev(path, mode, dev)
            },
            forceLoadFile: obj => {
                if (obj.isDevice || obj.isFolder || obj.link || obj.contents) return true;
                if (typeof XMLHttpRequest != "undefined") {
                    throw new Error("Lazy loading should have been performed (contents set) in createLazyFile, but it was not. Lazy loading only works in web workers. Use --embed-file or --preload-file in emcc on the main thread.")
                } else if (read_) {
                    try {
                        obj.contents = intArrayFromString(read_(obj.url), true);
                        obj.usedBytes = obj.contents.length
                    } catch (e) {
                        throw new FS.ErrnoError(29)
                    }
                } else {
                    throw new Error("Cannot load without read() or XMLHttpRequest.")
                }
            },
            createLazyFile: (parent, name, url, canRead, canWrite) => {
                function LazyUint8Array() {
                    this.lengthKnown = false;
                    this.chunks = []
                }
                LazyUint8Array.prototype.get = function LazyUint8Array_get(idx) {
                    if (idx > this.length - 1 || idx < 0) {
                        return undefined
                    }
                    var chunkOffset = idx % this.chunkSize;
                    var chunkNum = idx / this.chunkSize | 0;
                    return this.getter(chunkNum)[chunkOffset]
                };
                LazyUint8Array.prototype.setDataGetter = function LazyUint8Array_setDataGetter(getter) {
                    this.getter = getter
                };
                LazyUint8Array.prototype.cacheLength = function LazyUint8Array_cacheLength() {
                    var xhr = new XMLHttpRequest;
                    xhr.open("HEAD", url, false);
                    xhr.send(null);
                    if (!(xhr.status >= 200 && xhr.status < 300 || xhr.status === 304)) throw new Error("Couldn't load " + url + ". Status: " + xhr.status);
                    var datalength = Number(xhr.getResponseHeader("Content-length"));
                    var header;
                    var hasByteServing = (header = xhr.getResponseHeader("Accept-Ranges")) && header === "bytes";
                    var usesGzip = (header = xhr.getResponseHeader("Content-Encoding")) && header === "gzip";
                    var chunkSize = 1024 * 1024;
                    if (!hasByteServing) chunkSize = datalength;
                    var doXHR = (from, to) => {
                        if (from > to) throw new Error("invalid range (" + from + ", " + to + ") or no bytes requested!");
                        if (to > datalength - 1) throw new Error("only " + datalength + " bytes available! programmer error!");
                        var xhr = new XMLHttpRequest;
                        xhr.open("GET", url, false);
                        if (datalength !== chunkSize) xhr.setRequestHeader("Range", "bytes=" + from + "-" + to);
                        xhr.responseType = "arraybuffer";
                        if (xhr.overrideMimeType) {
                            xhr.overrideMimeType("text/plain; charset=x-user-defined")
                        }
                        xhr.send(null);
                        if (!(xhr.status >= 200 && xhr.status < 300 || xhr.status === 304)) throw new Error("Couldn't load " + url + ". Status: " + xhr.status);
                        if (xhr.response !== undefined) {
                            return new Uint8Array(xhr.response || [])
                        }
                        return intArrayFromString(xhr.responseText || "", true)
                    };
                    var lazyArray = this;
                    lazyArray.setDataGetter(chunkNum => {
                        var start = chunkNum * chunkSize;
                        var end = (chunkNum + 1) * chunkSize - 1;
                        end = Math.min(end, datalength - 1);
                        if (typeof lazyArray.chunks[chunkNum] == "undefined") {
                            lazyArray.chunks[chunkNum] = doXHR(start, end)
                        }
                        if (typeof lazyArray.chunks[chunkNum] == "undefined") throw new Error("doXHR failed!");
                        return lazyArray.chunks[chunkNum]
                    });
                    if (usesGzip || !datalength) {
                        chunkSize = datalength = 1;
                        datalength = this.getter(0).length;
                        chunkSize = datalength;
                        out("LazyFiles on gzip forces download of the whole file when length is accessed")
                    }
                    this._length = datalength;
                    this._chunkSize = chunkSize;
                    this.lengthKnown = true
                };
                if (typeof XMLHttpRequest != "undefined") {
                    if (!ENVIRONMENT_IS_WORKER) throw "Cannot do synchronous binary XHRs outside webworkers in modern browsers. Use --embed-file or --preload-file in emcc";
                    var lazyArray = new LazyUint8Array;
                    Object.defineProperties(lazyArray, {
                        length: {
                            get: function() {
                                if (!this.lengthKnown) {
                                    this.cacheLength()
                                }
                                return this._length
                            }
                        },
                        chunkSize: {
                            get: function() {
                                if (!this.lengthKnown) {
                                    this.cacheLength()
                                }
                                return this._chunkSize
                            }
                        }
                    });
                    var properties = {
                        isDevice: false,
                        contents: lazyArray
                    }
                } else {
                    var properties = {
                        isDevice: false,
                        url: url
                    }
                }
                var node = FS.createFile(parent, name, properties, canRead, canWrite);
                if (properties.contents) {
                    node.contents = properties.contents
                } else if (properties.url) {
                    node.contents = null;
                    node.url = properties.url
                }
                Object.defineProperties(node, {
                    usedBytes: {
                        get: function() {
                            return this.contents.length
                        }
                    }
                });
                var stream_ops = {};
                var keys = Object.keys(node.stream_ops);
                keys.forEach(key => {
                    var fn = node.stream_ops[key];
                    stream_ops[key] = function forceLoadLazyFile() {
                        FS.forceLoadFile(node);
                        return fn.apply(null, arguments)
                    }
                });

                function writeChunks(stream, buffer, offset, length, position) {
                    var contents = stream.node.contents;
                    if (position >= contents.length) return 0;
                    var size = Math.min(contents.length - position, length);
                    assert(size >= 0);
                    if (contents.slice) {
                        for (var i = 0; i < size; i++) {
                            buffer[offset + i] = contents[position + i]
                        }
                    } else {
                        for (var i = 0; i < size; i++) {
                            buffer[offset + i] = contents.get(position + i)
                        }
                    }
                    return size
                }
                stream_ops.read = (stream, buffer, offset, length, position) => {
                    FS.forceLoadFile(node);
                    return writeChunks(stream, buffer, offset, length, position)
                };
                stream_ops.mmap = (stream, length, position, prot, flags) => {
                    FS.forceLoadFile(node);
                    var ptr = mmapAlloc(length);
                    if (!ptr) {
                        throw new FS.ErrnoError(48)
                    }
                    writeChunks(stream, HEAP8, ptr, length, position);
                    return {
                        ptr: ptr,
                        allocated: true
                    }
                };
                node.stream_ops = stream_ops;
                return node
            },
            createPreloadedFile: (parent, name, url, canRead, canWrite, onload, onerror, dontCreateFile, canOwn, preFinish) => {
                var fullname = name ? PATH_FS.resolve(PATH.join2(parent, name)) : parent;
                var dep = getUniqueRunDependency("cp " + fullname);

                function processData(byteArray) {
                    function finish(byteArray) {
                        if (preFinish) preFinish();
                        if (!dontCreateFile) {
                            FS.createDataFile(parent, name, byteArray, canRead, canWrite, canOwn)
                        }
                        if (onload) onload();
                        removeRunDependency(dep)
                    }
                    if (Browser.handledByPreloadPlugin(byteArray, fullname, finish, () => {
                            if (onerror) onerror();
                            removeRunDependency(dep)
                        })) {
                        return
                    }
                    finish(byteArray)
                }
                addRunDependency(dep);
                if (typeof url == "string") {
                    asyncLoad(url, byteArray => processData(byteArray), onerror)
                } else {
                    processData(url)
                }
            },
            indexedDB: () => {
                return window.indexedDB || window.mozIndexedDB || window.webkitIndexedDB || window.msIndexedDB
            },
            DB_NAME: () => {
                return "EM_FS_" + window.location.pathname
            },
            DB_VERSION: 20,
            DB_STORE_NAME: "FILE_DATA",
            saveFilesToDB: (paths, onload = (() => {}), onerror = (() => {})) => {
                var indexedDB = FS.indexedDB();
                try {
                    var openRequest = indexedDB.open(FS.DB_NAME(), FS.DB_VERSION)
                } catch (e) {
                    return onerror(e)
                }
                openRequest.onupgradeneeded = () => {
                    out("creating db");
                    var db = openRequest.result;
                    db.createObjectStore(FS.DB_STORE_NAME)
                };
                openRequest.onsuccess = () => {
                    var db = openRequest.result;
                    var transaction = db.transaction([FS.DB_STORE_NAME], "readwrite");
                    var files = transaction.objectStore(FS.DB_STORE_NAME);
                    var ok = 0,
                        fail = 0,
                        total = paths.length;

                    function finish() {
                        if (fail == 0) onload();
                        else onerror()
                    }
                    paths.forEach(path => {
                        var putRequest = files.put(FS.analyzePath(path).object.contents, path);
                        putRequest.onsuccess = () => {
                            ok++;
                            if (ok + fail == total) finish()
                        };
                        putRequest.onerror = () => {
                            fail++;
                            if (ok + fail == total) finish()
                        }
                    });
                    transaction.onerror = onerror
                };
                openRequest.onerror = onerror
            },
            loadFilesFromDB: (paths, onload = (() => {}), onerror = (() => {})) => {
                var indexedDB = FS.indexedDB();
                try {
                    var openRequest = indexedDB.open(FS.DB_NAME(), FS.DB_VERSION)
                } catch (e) {
                    return onerror(e)
                }
                openRequest.onupgradeneeded = onerror;
                openRequest.onsuccess = () => {
                    var db = openRequest.result;
                    try {
                        var transaction = db.transaction([FS.DB_STORE_NAME], "readonly")
                    } catch (e) {
                        onerror(e);
                        return
                    }
                    var files = transaction.objectStore(FS.DB_STORE_NAME);
                    var ok = 0,
                        fail = 0,
                        total = paths.length;

                    function finish() {
                        if (fail == 0) onload();
                        else onerror()
                    }
                    paths.forEach(path => {
                        var getRequest = files.get(path);
                        getRequest.onsuccess = () => {
                            if (FS.analyzePath(path).exists) {
                                FS.unlink(path)
                            }
                            FS.createDataFile(PATH.dirname(path), PATH.basename(path), getRequest.result, true, true, true);
                            ok++;
                            if (ok + fail == total) finish()
                        };
                        getRequest.onerror = () => {
                            fail++;
                            if (ok + fail == total) finish()
                        }
                    });
                    transaction.onerror = onerror
                };
                openRequest.onerror = onerror
            },
            absolutePath: () => {
                abort("FS.absolutePath has been removed; use PATH_FS.resolve instead")
            },
            createFolder: () => {
                abort("FS.createFolder has been removed; use FS.mkdir instead")
            },
            createLink: () => {
                abort("FS.createLink has been removed; use FS.symlink instead")
            },
            joinPath: () => {
                abort("FS.joinPath has been removed; use PATH.join instead")
            },
            mmapAlloc: () => {
                abort("FS.mmapAlloc has been replaced by the top level function mmapAlloc")
            },
            standardizePath: () => {
                abort("FS.standardizePath has been removed; use PATH.normalize instead")
            }
        };
        var SYSCALLS = {
            DEFAULT_POLLMASK: 5,
            calculateAt: function(dirfd, path, allowEmpty) {
                if (PATH.isAbs(path)) {
                    return path
                }
                var dir;
                if (dirfd === -100) {
                    dir = FS.cwd()
                } else {
                    var dirstream = SYSCALLS.getStreamFromFD(dirfd);
                    dir = dirstream.path
                }
                if (path.length == 0) {
                    if (!allowEmpty) {
                        throw new FS.ErrnoError(44)
                    }
                    return dir
                }
                return PATH.join2(dir, path)
            },
            doStat: function(func, path, buf) {
                try {
                    var stat = func(path)
                } catch (e) {
                    if (e && e.node && PATH.normalize(path) !== PATH.normalize(FS.getPath(e.node))) {
                        return -54
                    }
                    throw e
                }
                HEAP32[buf >> 2] = stat.dev;
                HEAP32[buf + 8 >> 2] = stat.ino;
                HEAP32[buf + 12 >> 2] = stat.mode;
                HEAPU32[buf + 16 >> 2] = stat.nlink;
                HEAP32[buf + 20 >> 2] = stat.uid;
                HEAP32[buf + 24 >> 2] = stat.gid;
                HEAP32[buf + 28 >> 2] = stat.rdev;
                tempI64 = [stat.size >>> 0, (tempDouble = stat.size, +Math.abs(tempDouble) >= 1 ? tempDouble > 0 ? (Math.min(+Math.floor(tempDouble / 4294967296), 4294967295) | 0) >>> 0 : ~~+Math.ceil((tempDouble - +(~~tempDouble >>> 0)) / 4294967296) >>> 0 : 0)], HEAP32[buf + 40 >> 2] = tempI64[0], HEAP32[buf + 44 >> 2] = tempI64[1];
                HEAP32[buf + 48 >> 2] = 4096;
                HEAP32[buf + 52 >> 2] = stat.blocks;
                var atime = stat.atime.getTime();
                var mtime = stat.mtime.getTime();
                var ctime = stat.ctime.getTime();
                tempI64 = [Math.floor(atime / 1e3) >>> 0, (tempDouble = Math.floor(atime / 1e3), +Math.abs(tempDouble) >= 1 ? tempDouble > 0 ? (Math.min(+Math.floor(tempDouble / 4294967296), 4294967295) | 0) >>> 0 : ~~+Math.ceil((tempDouble - +(~~tempDouble >>> 0)) / 4294967296) >>> 0 : 0)], HEAP32[buf + 56 >> 2] = tempI64[0], HEAP32[buf + 60 >> 2] = tempI64[1];
                HEAPU32[buf + 64 >> 2] = atime % 1e3 * 1e3;
                tempI64 = [Math.floor(mtime / 1e3) >>> 0, (tempDouble = Math.floor(mtime / 1e3), +Math.abs(tempDouble) >= 1 ? tempDouble > 0 ? (Math.min(+Math.floor(tempDouble / 4294967296), 4294967295) | 0) >>> 0 : ~~+Math.ceil((tempDouble - +(~~tempDouble >>> 0)) / 4294967296) >>> 0 : 0)], HEAP32[buf + 72 >> 2] = tempI64[0], HEAP32[buf + 76 >> 2] = tempI64[1];
                HEAPU32[buf + 80 >> 2] = mtime % 1e3 * 1e3;
                tempI64 = [Math.floor(ctime / 1e3) >>> 0, (tempDouble = Math.floor(ctime / 1e3), +Math.abs(tempDouble) >= 1 ? tempDouble > 0 ? (Math.min(+Math.floor(tempDouble / 4294967296), 4294967295) | 0) >>> 0 : ~~+Math.ceil((tempDouble - +(~~tempDouble >>> 0)) / 4294967296) >>> 0 : 0)], HEAP32[buf + 88 >> 2] = tempI64[0], HEAP32[buf + 92 >> 2] = tempI64[1];
                HEAPU32[buf + 96 >> 2] = ctime % 1e3 * 1e3;
                tempI64 = [stat.ino >>> 0, (tempDouble = stat.ino, +Math.abs(tempDouble) >= 1 ? tempDouble > 0 ? (Math.min(+Math.floor(tempDouble / 4294967296), 4294967295) | 0) >>> 0 : ~~+Math.ceil((tempDouble - +(~~tempDouble >>> 0)) / 4294967296) >>> 0 : 0)], HEAP32[buf + 104 >> 2] = tempI64[0], HEAP32[buf + 108 >> 2] = tempI64[1];
                return 0
            },
            doMsync: function(addr, stream, len, flags, offset) {
                if (!FS.isFile(stream.node.mode)) {
                    throw new FS.ErrnoError(43)
                }
                if (flags & 2) {
                    return 0
                }
                var buffer = HEAPU8.slice(addr, addr + len);
                FS.msync(stream, buffer, offset, len, flags)
            },
            varargs: undefined,
            get: function() {
                assert(SYSCALLS.varargs != undefined);
                SYSCALLS.varargs += 4;
                var ret = HEAP32[SYSCALLS.varargs - 4 >> 2];
                return ret
            },
            getStr: function(ptr) {
                var ret = UTF8ToString(ptr);
                return ret
            },
            getStreamFromFD: function(fd) {
                var stream = FS.getStream(fd);
                if (!stream) throw new FS.ErrnoError(8);
                return stream
            }
        };

        function ___syscall__newselect(nfds, readfds, writefds, exceptfds, timeout) {
            try {
                assert(nfds <= 64, "nfds must be less than or equal to 64");
                assert(!exceptfds, "exceptfds not supported");
                var total = 0;
                var srcReadLow = readfds ? HEAP32[readfds >> 2] : 0,
                    srcReadHigh = readfds ? HEAP32[readfds + 4 >> 2] : 0;
                var srcWriteLow = writefds ? HEAP32[writefds >> 2] : 0,
                    srcWriteHigh = writefds ? HEAP32[writefds + 4 >> 2] : 0;
                var srcExceptLow = exceptfds ? HEAP32[exceptfds >> 2] : 0,
                    srcExceptHigh = exceptfds ? HEAP32[exceptfds + 4 >> 2] : 0;
                var dstReadLow = 0,
                    dstReadHigh = 0;
                var dstWriteLow = 0,
                    dstWriteHigh = 0;
                var dstExceptLow = 0,
                    dstExceptHigh = 0;
                var allLow = (readfds ? HEAP32[readfds >> 2] : 0) | (writefds ? HEAP32[writefds >> 2] : 0) | (exceptfds ? HEAP32[exceptfds >> 2] : 0);
                var allHigh = (readfds ? HEAP32[readfds + 4 >> 2] : 0) | (writefds ? HEAP32[writefds + 4 >> 2] : 0) | (exceptfds ? HEAP32[exceptfds + 4 >> 2] : 0);
                var check = function(fd, low, high, val) {
                    return fd < 32 ? low & val : high & val
                };
                for (var fd = 0; fd < nfds; fd++) {
                    var mask = 1 << fd % 32;
                    if (!check(fd, allLow, allHigh, mask)) {
                        continue
                    }
                    var stream = SYSCALLS.getStreamFromFD(fd);
                    var flags = SYSCALLS.DEFAULT_POLLMASK;
                    if (stream.stream_ops.poll) {
                        flags = stream.stream_ops.poll(stream)
                    }
                    if (flags & 1 && check(fd, srcReadLow, srcReadHigh, mask)) {
                        fd < 32 ? dstReadLow = dstReadLow | mask : dstReadHigh = dstReadHigh | mask;
                        total++
                    }
                    if (flags & 4 && check(fd, srcWriteLow, srcWriteHigh, mask)) {
                        fd < 32 ? dstWriteLow = dstWriteLow | mask : dstWriteHigh = dstWriteHigh | mask;
                        total++
                    }
                    if (flags & 2 && check(fd, srcExceptLow, srcExceptHigh, mask)) {
                        fd < 32 ? dstExceptLow = dstExceptLow | mask : dstExceptHigh = dstExceptHigh | mask;
                        total++
                    }
                }
                if (readfds) {
                    HEAP32[readfds >> 2] = dstReadLow;
                    HEAP32[readfds + 4 >> 2] = dstReadHigh
                }
                if (writefds) {
                    HEAP32[writefds >> 2] = dstWriteLow;
                    HEAP32[writefds + 4 >> 2] = dstWriteHigh
                }
                if (exceptfds) {
                    HEAP32[exceptfds >> 2] = dstExceptLow;
                    HEAP32[exceptfds + 4 >> 2] = dstExceptHigh
                }
                return total
            } catch (e) {
                if (typeof FS == "undefined" || !(e.name === "ErrnoError")) throw e;
                return -e.errno
            }
        }
        var SOCKFS = {
            mount: function(mount) {
                Module["websocket"] = Module["websocket"] && "object" === typeof Module["websocket"] ? Module["websocket"] : {};
                Module["websocket"]._callbacks = {};
                Module["websocket"]["on"] = function(event, callback) {
                    if ("function" === typeof callback) {
                        this._callbacks[event] = callback
                    }
                    return this
                };
                Module["websocket"].emit = function(event, param) {
                    if ("function" === typeof this._callbacks[event]) {
                        this._callbacks[event].call(this, param)
                    }
                };
                return FS.createNode(null, "/", 16384 | 511, 0)
            },
            createSocket: function(family, type, protocol) {
                type &= ~526336;
                var streaming = type == 1;
                if (streaming && protocol && protocol != 6) {
                    throw new FS.ErrnoError(66)
                }
                var sock = {
                    family: family,
                    type: type,
                    protocol: protocol,
                    server: null,
                    error: null,
                    peers: {},
                    pending: [],
                    recv_queue: [],
                    sock_ops: SOCKFS.websocket_sock_ops
                };
                var name = SOCKFS.nextname();
                var node = FS.createNode(SOCKFS.root, name, 49152, 0);
                node.sock = sock;
                var stream = FS.createStream({
                    path: name,
                    node: node,
                    flags: 2,
                    seekable: false,
                    stream_ops: SOCKFS.stream_ops
                });
                sock.stream = stream;
                return sock
            },
            getSocket: function(fd) {
                var stream = FS.getStream(fd);
                if (!stream || !FS.isSocket(stream.node.mode)) {
                    return null
                }
                return stream.node.sock
            },
            stream_ops: {
                poll: function(stream) {
                    var sock = stream.node.sock;
                    return sock.sock_ops.poll(sock)
                },
                ioctl: function(stream, request, varargs) {
                    var sock = stream.node.sock;
                    return sock.sock_ops.ioctl(sock, request, varargs)
                },
                read: function(stream, buffer, offset, length, position) {
                    var sock = stream.node.sock;
                    var msg = sock.sock_ops.recvmsg(sock, length);
                    if (!msg) {
                        return 0
                    }
                    buffer.set(msg.buffer, offset);
                    return msg.buffer.length
                },
                write: function(stream, buffer, offset, length, position) {
                    var sock = stream.node.sock;
                    return sock.sock_ops.sendmsg(sock, buffer, offset, length)
                },
                close: function(stream) {
                    var sock = stream.node.sock;
                    sock.sock_ops.close(sock)
                }
            },
            nextname: function() {
                if (!SOCKFS.nextname.current) {
                    SOCKFS.nextname.current = 0
                }
                return "socket[" + SOCKFS.nextname.current++ + "]"
            },
            websocket_sock_ops: {
                createPeer: function(sock, addr, port) {
                    var ws;
                    if (typeof addr == "object") {
                        ws = addr;
                        addr = null;
                        port = null
                    }
                    if (ws) {
                        if (ws._socket) {
                            addr = ws._socket.remoteAddress;
                            port = ws._socket.remotePort
                        } else {
                            var result = /ws[s]?:\/\/([^:]+):(\d+)/.exec(ws.url);
                            if (!result) {
                                throw new Error("WebSocket URL must be in the format ws(s)://address:port")
                            }
                            addr = result[1];
                            port = parseInt(result[2], 10)
                        }
                    } else {
                        try {
                            var runtimeConfig = Module["websocket"] && "object" === typeof Module["websocket"];
                            var url = "ws:#".replace("#", "//");
                            if (runtimeConfig) {
                                if ("string" === typeof Module["websocket"]["url"]) {
                                    url = Module["websocket"]["url"]
                                }
                            }
                            if (url === "ws://" || url === "wss://") {
                                var parts = addr.split("/");
                                url = url + parts[0] + ":" + port + "/" + parts.slice(1).join("/")
                            }
                            var subProtocols = "binary";
                            if (runtimeConfig) {
                                if ("string" === typeof Module["websocket"]["subprotocol"]) {
                                    subProtocols = Module["websocket"]["subprotocol"]
                                }
                            }
                            var opts = undefined;
                            if (subProtocols !== "null") {
                                subProtocols = subProtocols.replace(/^ +| +$/g, "").split(/ *, */);
                                opts = subProtocols
                            }
                            if (runtimeConfig && null === Module["websocket"]["subprotocol"]) {
                                subProtocols = "null";
                                opts = undefined
                            }
                            var WebSocketConstructor;
                            if (ENVIRONMENT_IS_NODE) {
                                WebSocketConstructor = require("ws")
                            } else {
                                WebSocketConstructor = WebSocket
                            }
                            ws = new WebSocketConstructor(url, opts);
                            ws.binaryType = "arraybuffer"
                        } catch (e) {
                            throw new FS.ErrnoError(23)
                        }
                    }
                    var peer = {
                        addr: addr,
                        port: port,
                        socket: ws,
                        dgram_send_queue: []
                    };
                    SOCKFS.websocket_sock_ops.addPeer(sock, peer);
                    SOCKFS.websocket_sock_ops.handlePeerEvents(sock, peer);
                    if (sock.type === 2 && typeof sock.sport != "undefined") {
                        peer.dgram_send_queue.push(new Uint8Array([255, 255, 255, 255, "p".charCodeAt(0), "o".charCodeAt(0), "r".charCodeAt(0), "t".charCodeAt(0), (sock.sport & 65280) >> 8, sock.sport & 255]))
                    }
                    return peer
                },
                getPeer: function(sock, addr, port) {
                    return sock.peers[addr + ":" + port]
                },
                addPeer: function(sock, peer) {
                    sock.peers[peer.addr + ":" + peer.port] = peer
                },
                removePeer: function(sock, peer) {
                    delete sock.peers[peer.addr + ":" + peer.port]
                },
                handlePeerEvents: function(sock, peer) {
                    var first = true;
                    var handleOpen = function() {
                        Module["websocket"].emit("open", sock.stream.fd);
                        try {
                            var queued = peer.dgram_send_queue.shift();
                            while (queued) {
                                peer.socket.send(queued);
                                queued = peer.dgram_send_queue.shift()
                            }
                        } catch (e) {
                            peer.socket.close()
                        }
                    };

                    function handleMessage(data) {
                        if (typeof data == "string") {
                            var encoder = new TextEncoder;
                            data = encoder.encode(data)
                        } else {
                            assert(data.byteLength !== undefined);
                            if (data.byteLength == 0) {
                                return
                            }
                            data = new Uint8Array(data)
                        }
                        var wasfirst = first;
                        first = false;
                        if (wasfirst && data.length === 10 && data[0] === 255 && data[1] === 255 && data[2] === 255 && data[3] === 255 && data[4] === "p".charCodeAt(0) && data[5] === "o".charCodeAt(0) && data[6] === "r".charCodeAt(0) && data[7] === "t".charCodeAt(0)) {
                            var newport = data[8] << 8 | data[9];
                            SOCKFS.websocket_sock_ops.removePeer(sock, peer);
                            peer.port = newport;
                            SOCKFS.websocket_sock_ops.addPeer(sock, peer);
                            return
                        }
                        sock.recv_queue.push({
                            addr: peer.addr,
                            port: peer.port,
                            data: data
                        });
                        Module["websocket"].emit("message", sock.stream.fd)
                    }
                    if (ENVIRONMENT_IS_NODE) {
                        peer.socket.on("open", handleOpen);
                        peer.socket.on("message", function(data, isBinary) {
                            if (!isBinary) {
                                return
                            }
                            handleMessage(new Uint8Array(data).buffer)
                        });
                        peer.socket.on("close", function() {
                            Module["websocket"].emit("close", sock.stream.fd)
                        });
                        peer.socket.on("error", function(error) {
                            sock.error = 14;
                            Module["websocket"].emit("error", [sock.stream.fd, sock.error, "ECONNREFUSED: Connection refused"])
                        })
                    } else {
                        peer.socket.onopen = handleOpen;
                        peer.socket.onclose = function() {
                            Module["websocket"].emit("close", sock.stream.fd)
                        };
                        peer.socket.onmessage = function peer_socket_onmessage(event) {
                            handleMessage(event.data)
                        };
                        peer.socket.onerror = function(error) {
                            sock.error = 14;
                            Module["websocket"].emit("error", [sock.stream.fd, sock.error, "ECONNREFUSED: Connection refused"])
                        }
                    }
                },
                poll: function(sock) {
                    if (sock.type === 1 && sock.server) {
                        return sock.pending.length ? 64 | 1 : 0
                    }
                    var mask = 0;
                    var dest = sock.type === 1 ? SOCKFS.websocket_sock_ops.getPeer(sock, sock.daddr, sock.dport) : null;
                    if (sock.recv_queue.length || !dest || dest && dest.socket.readyState === dest.socket.CLOSING || dest && dest.socket.readyState === dest.socket.CLOSED) {
                        mask |= 64 | 1
                    }
                    if (!dest || dest && dest.socket.readyState === dest.socket.OPEN) {
                        mask |= 4
                    }
                    if (dest && dest.socket.readyState === dest.socket.CLOSING || dest && dest.socket.readyState === dest.socket.CLOSED) {
                        mask |= 16
                    }
                    return mask
                },
                ioctl: function(sock, request, arg) {
                    switch (request) {
                        case 21531:
                            var bytes = 0;
                            if (sock.recv_queue.length) {
                                bytes = sock.recv_queue[0].data.length
                            }
                            HEAP32[arg >> 2] = bytes;
                            return 0;
                        default:
                            return 28
                    }
                },
                close: function(sock) {
                    if (sock.server) {
                        try {
                            sock.server.close()
                        } catch (e) {}
                        sock.server = null
                    }
                    var peers = Object.keys(sock.peers);
                    for (var i = 0; i < peers.length; i++) {
                        var peer = sock.peers[peers[i]];
                        try {
                            peer.socket.close()
                        } catch (e) {}
                        SOCKFS.websocket_sock_ops.removePeer(sock, peer)
                    }
                    return 0
                },
                bind: function(sock, addr, port) {
                    if (typeof sock.saddr != "undefined" || typeof sock.sport != "undefined") {
                        throw new FS.ErrnoError(28)
                    }
                    sock.saddr = addr;
                    sock.sport = port;
                    if (sock.type === 2) {
                        if (sock.server) {
                            sock.server.close();
                            sock.server = null
                        }
                        try {
                            sock.sock_ops.listen(sock, 0)
                        } catch (e) {
                            if (!(e.name === "ErrnoError")) throw e;
                            if (e.errno !== 138) throw e
                        }
                    }
                },
                connect: function(sock, addr, port) {
                    if (sock.server) {
                        throw new FS.ErrnoError(138)
                    }
                    if (typeof sock.daddr != "undefined" && typeof sock.dport != "undefined") {
                        var dest = SOCKFS.websocket_sock_ops.getPeer(sock, sock.daddr, sock.dport);
                        if (dest) {
                            if (dest.socket.readyState === dest.socket.CONNECTING) {
                                throw new FS.ErrnoError(7)
                            } else {
                                throw new FS.ErrnoError(30)
                            }
                        }
                    }
                    var peer = SOCKFS.websocket_sock_ops.createPeer(sock, addr, port);
                    sock.daddr = peer.addr;
                    sock.dport = peer.port;
                    throw new FS.ErrnoError(26)
                },
                listen: function(sock, backlog) {
                    if (!ENVIRONMENT_IS_NODE) {
                        throw new FS.ErrnoError(138)
                    }
                    if (sock.server) {
                        throw new FS.ErrnoError(28)
                    }
                    var WebSocketServer = require("ws").Server;
                    var host = sock.saddr;
                    sock.server = new WebSocketServer({
                        host: host,
                        port: sock.sport
                    });
                    Module["websocket"].emit("listen", sock.stream.fd);
                    sock.server.on("connection", function(ws) {
                        if (sock.type === 1) {
                            var newsock = SOCKFS.createSocket(sock.family, sock.type, sock.protocol);
                            var peer = SOCKFS.websocket_sock_ops.createPeer(newsock, ws);
                            newsock.daddr = peer.addr;
                            newsock.dport = peer.port;
                            sock.pending.push(newsock);
                            Module["websocket"].emit("connection", newsock.stream.fd)
                        } else {
                            SOCKFS.websocket_sock_ops.createPeer(sock, ws);
                            Module["websocket"].emit("connection", sock.stream.fd)
                        }
                    });
                    sock.server.on("close", function() {
                        Module["websocket"].emit("close", sock.stream.fd);
                        sock.server = null
                    });
                    sock.server.on("error", function(error) {
                        sock.error = 23;
                        Module["websocket"].emit("error", [sock.stream.fd, sock.error, "EHOSTUNREACH: Host is unreachable"])
                    })
                },
                accept: function(listensock) {
                    if (!listensock.server || !listensock.pending.length) {
                        throw new FS.ErrnoError(28)
                    }
                    var newsock = listensock.pending.shift();
                    newsock.stream.flags = listensock.stream.flags;
                    return newsock
                },
                getname: function(sock, peer) {
                    var addr, port;
                    if (peer) {
                        if (sock.daddr === undefined || sock.dport === undefined) {
                            throw new FS.ErrnoError(53)
                        }
                        addr = sock.daddr;
                        port = sock.dport
                    } else {
                        addr = sock.saddr || 0;
                        port = sock.sport || 0
                    }
                    return {
                        addr: addr,
                        port: port
                    }
                },
                sendmsg: function(sock, buffer, offset, length, addr, port) {
                    if (sock.type === 2) {
                        if (addr === undefined || port === undefined) {
                            addr = sock.daddr;
                            port = sock.dport
                        }
                        if (addr === undefined || port === undefined) {
                            throw new FS.ErrnoError(17)
                        }
                    } else {
                        addr = sock.daddr;
                        port = sock.dport
                    }
                    var dest = SOCKFS.websocket_sock_ops.getPeer(sock, addr, port);
                    if (sock.type === 1) {
                        if (!dest || dest.socket.readyState === dest.socket.CLOSING || dest.socket.readyState === dest.socket.CLOSED) {
                            throw new FS.ErrnoError(53)
                        } else if (dest.socket.readyState === dest.socket.CONNECTING) {
                            throw new FS.ErrnoError(6)
                        }
                    }
                    if (ArrayBuffer.isView(buffer)) {
                        offset += buffer.byteOffset;
                        buffer = buffer.buffer
                    }
                    var data;
                    data = buffer.slice(offset, offset + length);
                    if (sock.type === 2) {
                        if (!dest || dest.socket.readyState !== dest.socket.OPEN) {
                            if (!dest || dest.socket.readyState === dest.socket.CLOSING || dest.socket.readyState === dest.socket.CLOSED) {
                                dest = SOCKFS.websocket_sock_ops.createPeer(sock, addr, port)
                            }
                            dest.dgram_send_queue.push(data);
                            return length
                        }
                    }
                    try {
                        dest.socket.send(data);
                        return length
                    } catch (e) {
                        throw new FS.ErrnoError(28)
                    }
                },
                recvmsg: function(sock, length) {
                    if (sock.type === 1 && sock.server) {
                        throw new FS.ErrnoError(53)
                    }
                    var queued = sock.recv_queue.shift();
                    if (!queued) {
                        if (sock.type === 1) {
                            var dest = SOCKFS.websocket_sock_ops.getPeer(sock, sock.daddr, sock.dport);
                            if (!dest) {
                                throw new FS.ErrnoError(53)
                            }
                            if (dest.socket.readyState === dest.socket.CLOSING || dest.socket.readyState === dest.socket.CLOSED) {
                                return null
                            }
                            throw new FS.ErrnoError(6)
                        }
                        throw new FS.ErrnoError(6)
                    }
                    var queuedLength = queued.data.byteLength || queued.data.length;
                    var queuedOffset = queued.data.byteOffset || 0;
                    var queuedBuffer = queued.data.buffer || queued.data;
                    var bytesRead = Math.min(length, queuedLength);
                    var res = {
                        buffer: new Uint8Array(queuedBuffer, queuedOffset, bytesRead),
                        addr: queued.addr,
                        port: queued.port
                    };
                    if (sock.type === 1 && bytesRead < queuedLength) {
                        var bytesRemaining = queuedLength - bytesRead;
                        queued.data = new Uint8Array(queuedBuffer, queuedOffset + bytesRead, bytesRemaining);
                        sock.recv_queue.unshift(queued)
                    }
                    return res
                }
            }
        };

        function getSocketFromFD(fd) {
            var socket = SOCKFS.getSocket(fd);
            if (!socket) throw new FS.ErrnoError(8);
            return socket
        }

        function setErrNo(value) {
            err("failed to set errno from JS");
            return 0
        }

        function inetNtop4(addr) {
            return (addr & 255) + "." + (addr >> 8 & 255) + "." + (addr >> 16 & 255) + "." + (addr >> 24 & 255)
        }

        function inetNtop6(ints) {
            var str = "";
            var word = 0;
            var longest = 0;
            var lastzero = 0;
            var zstart = 0;
            var len = 0;
            var i = 0;
            var parts = [ints[0] & 65535, ints[0] >> 16, ints[1] & 65535, ints[1] >> 16, ints[2] & 65535, ints[2] >> 16, ints[3] & 65535, ints[3] >> 16];
            var hasipv4 = true;
            var v4part = "";
            for (i = 0; i < 5; i++) {
                if (parts[i] !== 0) {
                    hasipv4 = false;
                    break
                }
            }
            if (hasipv4) {
                v4part = inetNtop4(parts[6] | parts[7] << 16);
                if (parts[5] === -1) {
                    str = "::ffff:";
                    str += v4part;
                    return str
                }
                if (parts[5] === 0) {
                    str = "::";
                    if (v4part === "0.0.0.0") v4part = "";
                    if (v4part === "0.0.0.1") v4part = "1";
                    str += v4part;
                    return str
                }
            }
            for (word = 0; word < 8; word++) {
                if (parts[word] === 0) {
                    if (word - lastzero > 1) {
                        len = 0
                    }
                    lastzero = word;
                    len++
                }
                if (len > longest) {
                    longest = len;
                    zstart = word - longest + 1
                }
            }
            for (word = 0; word < 8; word++) {
                if (longest > 1) {
                    if (parts[word] === 0 && word >= zstart && word < zstart + longest) {
                        if (word === zstart) {
                            str += ":";
                            if (zstart === 0) str += ":"
                        }
                        continue
                    }
                }
                str += Number(_ntohs(parts[word] & 65535)).toString(16);
                str += word < 7 ? ":" : ""
            }
            return str
        }

        function readSockaddr(sa, salen) {
            var family = HEAP16[sa >> 1];
            var port = _ntohs(HEAPU16[sa + 2 >> 1]);
            var addr;
            switch (family) {
                case 2:
                    if (salen !== 16) {
                        return {
                            errno: 28
                        }
                    }
                    addr = HEAP32[sa + 4 >> 2];
                    addr = inetNtop4(addr);
                    break;
                case 10:
                    if (salen !== 28) {
                        return {
                            errno: 28
                        }
                    }
                    addr = [HEAP32[sa + 8 >> 2], HEAP32[sa + 12 >> 2], HEAP32[sa + 16 >> 2], HEAP32[sa + 20 >> 2]];
                    addr = inetNtop6(addr);
                    break;
                default:
                    return {
                        errno: 5
                    }
            }
            return {
                family: family,
                addr: addr,
                port: port
            }
        }

        function inetPton4(str) {
            var b = str.split(".");
            for (var i = 0; i < 4; i++) {
                var tmp = Number(b[i]);
                if (isNaN(tmp)) return null;
                b[i] = tmp
            }
            return (b[0] | b[1] << 8 | b[2] << 16 | b[3] << 24) >>> 0
        }

        function jstoi_q(str) {
            return parseInt(str)
        }

        function inetPton6(str) {
            var words;
            var w, offset, z;
            var valid6regx = /^((?=.*::)(?!.*::.+::)(::)?([\dA-F]{1,4}:(:|\b)|){5}|([\dA-F]{1,4}:){6})((([\dA-F]{1,4}((?!\3)::|:\b|$))|(?!\2\3)){2}|(((2[0-4]|1\d|[1-9])?\d|25[0-5])\.?\b){4})$/i;
            var parts = [];
            if (!valid6regx.test(str)) {
                return null
            }
            if (str === "::") {
                return [0, 0, 0, 0, 0, 0, 0, 0]
            }
            if (str.startsWith("::")) {
                str = str.replace("::", "Z:")
            } else {
                str = str.replace("::", ":Z:")
            }
            if (str.indexOf(".") > 0) {
                str = str.replace(new RegExp("[.]", "g"), ":");
                words = str.split(":");
                words[words.length - 4] = jstoi_q(words[words.length - 4]) + jstoi_q(words[words.length - 3]) * 256;
                words[words.length - 3] = jstoi_q(words[words.length - 2]) + jstoi_q(words[words.length - 1]) * 256;
                words = words.slice(0, words.length - 2)
            } else {
                words = str.split(":")
            }
            offset = 0;
            z = 0;
            for (w = 0; w < words.length; w++) {
                if (typeof words[w] == "string") {
                    if (words[w] === "Z") {
                        for (z = 0; z < 8 - words.length + 1; z++) {
                            parts[w + z] = 0
                        }
                        offset = z - 1
                    } else {
                        parts[w + offset] = _htons(parseInt(words[w], 16))
                    }
                } else {
                    parts[w + offset] = words[w]
                }
            }
            return [parts[1] << 16 | parts[0], parts[3] << 16 | parts[2], parts[5] << 16 | parts[4], parts[7] << 16 | parts[6]]
        }
        var DNS = {
            address_map: {
                id: 1,
                addrs: {},
                names: {}
            },
            lookup_name: function(name) {
                var res = inetPton4(name);
                if (res !== null) {
                    return name
                }
                res = inetPton6(name);
                if (res !== null) {
                    return name
                }
                var addr;
                if (DNS.address_map.addrs[name]) {
                    addr = DNS.address_map.addrs[name]
                } else {
                    var id = DNS.address_map.id++;
                    assert(id < 65535, "exceeded max address mappings of 65535");
                    addr = "172.29." + (id & 255) + "." + (id & 65280);
                    DNS.address_map.names[addr] = name;
                    DNS.address_map.addrs[name] = addr
                }
                return addr
            },
            lookup_addr: function(addr) {
                if (DNS.address_map.names[addr]) {
                    return DNS.address_map.names[addr]
                }
                return null
            }
        };

        function getSocketAddress(addrp, addrlen, allowNull) {
            if (allowNull && addrp === 0) return null;
            var info = readSockaddr(addrp, addrlen);
            if (info.errno) throw new FS.ErrnoError(info.errno);
            info.addr = DNS.lookup_addr(info.addr) || info.addr;
            return info
        }

        function ___syscall_connect(fd, addr, addrlen) {
            try {
                var sock = getSocketFromFD(fd);
                var info = getSocketAddress(addr, addrlen);
                sock.sock_ops.connect(sock, info.addr, info.port);
                return 0
            } catch (e) {
                if (typeof FS == "undefined" || !(e.name === "ErrnoError")) throw e;
                return -e.errno
            }
        }

        function ___syscall_faccessat(dirfd, path, amode, flags) {
            try {
                path = SYSCALLS.getStr(path);
                assert(flags === 0);
                path = SYSCALLS.calculateAt(dirfd, path);
                if (amode & ~7) {
                    return -28
                }
                var lookup = FS.lookupPath(path, {
                    follow: true
                });
                var node = lookup.node;
                if (!node) {
                    return -44
                }
                var perms = "";
                if (amode & 4) perms += "r";
                if (amode & 2) perms += "w";
                if (amode & 1) perms += "x";
                if (perms && FS.nodePermissions(node, perms)) {
                    return -2
                }
                return 0
            } catch (e) {
                if (typeof FS == "undefined" || !(e.name === "ErrnoError")) throw e;
                return -e.errno
            }
        }

        function ___syscall_fcntl64(fd, cmd, varargs) {
            SYSCALLS.varargs = varargs;
            try {
                var stream = SYSCALLS.getStreamFromFD(fd);
                switch (cmd) {
                    case 0: {
                        var arg = SYSCALLS.get();
                        if (arg < 0) {
                            return -28
                        }
                        var newStream;
                        newStream = FS.createStream(stream, arg);
                        return newStream.fd
                    }
                    case 1:
                    case 2:
                        return 0;
                    case 3:
                        return stream.flags;
                    case 4: {
                        var arg = SYSCALLS.get();
                        stream.flags |= arg;
                        return 0
                    }
                    case 5: {
                        var arg = SYSCALLS.get();
                        var offset = 0;
                        HEAP16[arg + offset >> 1] = 2;
                        return 0
                    }
                    case 6:
                    case 7:
                        return 0;
                    case 16:
                    case 8:
                        return -28;
                    case 9:
                        setErrNo(28);
                        return -1;
                    default: {
                        return -28
                    }
                }
            } catch (e) {
                if (typeof FS == "undefined" || !(e.name === "ErrnoError")) throw e;
                return -e.errno
            }
        }

        function ___syscall_fstat64(fd, buf) {
            try {
                var stream = SYSCALLS.getStreamFromFD(fd);
                return SYSCALLS.doStat(FS.stat, stream.path, buf)
            } catch (e) {
                if (typeof FS == "undefined" || !(e.name === "ErrnoError")) throw e;
                return -e.errno
            }
        }

        function ___syscall_ioctl(fd, op, varargs) {
            SYSCALLS.varargs = varargs;
            try {
                var stream = SYSCALLS.getStreamFromFD(fd);
                switch (op) {
                    case 21509:
                    case 21505: {
                        if (!stream.tty) return -59;
                        return 0
                    }
                    case 21510:
                    case 21511:
                    case 21512:
                    case 21506:
                    case 21507:
                    case 21508: {
                        if (!stream.tty) return -59;
                        return 0
                    }
                    case 21519: {
                        if (!stream.tty) return -59;
                        var argp = SYSCALLS.get();
                        HEAP32[argp >> 2] = 0;
                        return 0
                    }
                    case 21520: {
                        if (!stream.tty) return -59;
                        return -28
                    }
                    case 21531: {
                        var argp = SYSCALLS.get();
                        return FS.ioctl(stream, op, argp)
                    }
                    case 21523: {
                        if (!stream.tty) return -59;
                        return 0
                    }
                    case 21524: {
                        if (!stream.tty) return -59;
                        return 0
                    }
                    default:
                        return -28
                }
            } catch (e) {
                if (typeof FS == "undefined" || !(e.name === "ErrnoError")) throw e;
                return -e.errno
            }
        }

        function ___syscall_openat(dirfd, path, flags, varargs) {
            SYSCALLS.varargs = varargs;
            try {
                path = SYSCALLS.getStr(path);
                path = SYSCALLS.calculateAt(dirfd, path);
                var mode = varargs ? SYSCALLS.get() : 0;
                return FS.open(path, flags, mode).fd
            } catch (e) {
                if (typeof FS == "undefined" || !(e.name === "ErrnoError")) throw e;
                return -e.errno
            }
        }

        function writeSockaddr(sa, family, addr, port, addrlen) {
            switch (family) {
                case 2:
                    addr = inetPton4(addr);
                    zeroMemory(sa, 16);
                    if (addrlen) {
                        HEAP32[addrlen >> 2] = 16
                    }
                    HEAP16[sa >> 1] = family;
                    HEAP32[sa + 4 >> 2] = addr;
                    HEAP16[sa + 2 >> 1] = _htons(port);
                    break;
                case 10:
                    addr = inetPton6(addr);
                    zeroMemory(sa, 28);
                    if (addrlen) {
                        HEAP32[addrlen >> 2] = 28
                    }
                    HEAP32[sa >> 2] = family;
                    HEAP32[sa + 8 >> 2] = addr[0];
                    HEAP32[sa + 12 >> 2] = addr[1];
                    HEAP32[sa + 16 >> 2] = addr[2];
                    HEAP32[sa + 20 >> 2] = addr[3];
                    HEAP16[sa + 2 >> 1] = _htons(port);
                    break;
                default:
                    return 5
            }
            return 0
        }

        function ___syscall_recvfrom(fd, buf, len, flags, addr, addrlen) {
            try {
                var sock = getSocketFromFD(fd);
                var msg = sock.sock_ops.recvmsg(sock, len);
                if (!msg) return 0;
                if (addr) {
                    var errno = writeSockaddr(addr, sock.family, DNS.lookup_name(msg.addr), msg.port, addrlen);
                    assert(!errno)
                }
                HEAPU8.set(msg.buffer, buf);
                return msg.buffer.byteLength
            } catch (e) {
                if (typeof FS == "undefined" || !(e.name === "ErrnoError")) throw e;
                return -e.errno
            }
        }

        function ___syscall_sendto(fd, message, length, flags, addr, addr_len) {
            try {
                var sock = getSocketFromFD(fd);
                var dest = getSocketAddress(addr, addr_len, true);
                if (!dest) {
                    return FS.write(sock.stream, HEAP8, message, length)
                }
                return sock.sock_ops.sendmsg(sock, HEAP8, message, length, dest.addr, dest.port)
            } catch (e) {
                if (typeof FS == "undefined" || !(e.name === "ErrnoError")) throw e;
                return -e.errno
            }
        }

        function ___syscall_socket(domain, type, protocol) {
            try {
                var sock = SOCKFS.createSocket(domain, type, protocol);
                assert(sock.stream.fd < 64);
                return sock.stream.fd
            } catch (e) {
                if (typeof FS == "undefined" || !(e.name === "ErrnoError")) throw e;
                return -e.errno
            }
        }
        var nowIsMonotonic = true;

        function __emscripten_get_now_is_monotonic() {
            return nowIsMonotonic
        }

        function _abort() {
            abort("native code called abort()")
        }

        function _corradeUtilityNodeEnvironmentValue(key, keyLength) {
            var name = UTF8ToString(key, keyLength);
            if (typeof process !== "undefined" && name in process.env) {
                var env = process.env[name];
                var bytes = lengthBytesUTF8(env) + 1;
                var memory = _malloc(bytes);
                stringToUTF8(env, memory, bytes);
                return memory
            }
            return 0
        }
        var readEmAsmArgsArray = [];

        function readEmAsmArgs(sigPtr, buf) {
            assert(Array.isArray(readEmAsmArgsArray));
            assert(buf % 16 == 0);
            readEmAsmArgsArray.length = 0;
            var ch;
            buf >>= 2;
            while (ch = HEAPU8[sigPtr++]) {
                var chr = String.fromCharCode(ch);
                var validChars = ["d", "f", "i"];
                assert(validChars.includes(chr), "Invalid character " + ch + '("' + chr + '") in readEmAsmArgs! Use only [' + validChars + '], and do not specify "v" for void return argument.');
                buf += ch != 105 & buf;
                readEmAsmArgsArray.push(ch == 105 ? HEAP32[buf] : HEAPF64[buf++ >> 1]);
                ++buf
            }
            return readEmAsmArgsArray
        }

        function runEmAsmFunction(code, sigPtr, argbuf) {
            var args = readEmAsmArgs(sigPtr, argbuf);
            if (!ASM_CONSTS.hasOwnProperty(code)) abort("No EM_ASM constant found at address " + code);
            return ASM_CONSTS[code].apply(null, args)
        }

        function _emscripten_asm_const_double(code, sigPtr, argbuf) {
            return runEmAsmFunction(code, sigPtr, argbuf)
        }

        function _emscripten_asm_const_int(code, sigPtr, argbuf) {
            return runEmAsmFunction(code, sigPtr, argbuf)
        }

        function _emscripten_date_now() {
            return Date.now()
        }
        var JSEvents = {
            inEventHandler: 0,
            removeAllEventListeners: function() {
                for (var i = JSEvents.eventHandlers.length - 1; i >= 0; --i) {
                    JSEvents._removeHandler(i)
                }
                JSEvents.eventHandlers = [];
                JSEvents.deferredCalls = []
            },
            deferredCalls: [],
            deferCall: function(targetFunction, precedence, argsList) {
                function arraysHaveEqualContent(arrA, arrB) {
                    if (arrA.length != arrB.length) return false;
                    for (var i in arrA) {
                        if (arrA[i] != arrB[i]) return false
                    }
                    return true
                }
                for (var i in JSEvents.deferredCalls) {
                    var call = JSEvents.deferredCalls[i];
                    if (call.targetFunction == targetFunction && arraysHaveEqualContent(call.argsList, argsList)) {
                        return
                    }
                }
                JSEvents.deferredCalls.push({
                    targetFunction: targetFunction,
                    precedence: precedence,
                    argsList: argsList
                });
                JSEvents.deferredCalls.sort(function(x, y) {
                    return x.precedence < y.precedence
                })
            },
            removeDeferredCalls: function(targetFunction) {
                for (var i = 0; i < JSEvents.deferredCalls.length; ++i) {
                    if (JSEvents.deferredCalls[i].targetFunction == targetFunction) {
                        JSEvents.deferredCalls.splice(i, 1);
                        --i
                    }
                }
            },
            canPerformEventHandlerRequests: function() {
                return JSEvents.inEventHandler && JSEvents.currentEventHandler.allowsDeferredCalls
            },
            runDeferredCalls: function() {
                if (!JSEvents.canPerformEventHandlerRequests()) {
                    return
                }
                for (var i = 0; i < JSEvents.deferredCalls.length; ++i) {
                    var call = JSEvents.deferredCalls[i];
                    JSEvents.deferredCalls.splice(i, 1);
                    --i;
                    call.targetFunction.apply(null, call.argsList)
                }
            },
            eventHandlers: [],
            removeAllHandlersOnTarget: function(target, eventTypeString) {
                for (var i = 0; i < JSEvents.eventHandlers.length; ++i) {
                    if (JSEvents.eventHandlers[i].target == target && (!eventTypeString || eventTypeString == JSEvents.eventHandlers[i].eventTypeString)) {
                        JSEvents._removeHandler(i--)
                    }
                }
            },
            _removeHandler: function(i) {
                var h = JSEvents.eventHandlers[i];
                h.target.removeEventListener(h.eventTypeString, h.eventListenerFunc, h.useCapture);
                JSEvents.eventHandlers.splice(i, 1)
            },
            registerOrRemoveHandler: function(eventHandler) {
                var jsEventHandler = function jsEventHandler(event) {
                    ++JSEvents.inEventHandler;
                    JSEvents.currentEventHandler = eventHandler;
                    JSEvents.runDeferredCalls();
                    eventHandler.handlerFunc(event);
                    JSEvents.runDeferredCalls();
                    --JSEvents.inEventHandler
                };
                if (eventHandler.callbackfunc) {
                    eventHandler.eventListenerFunc = jsEventHandler;
                    eventHandler.target.addEventListener(eventHandler.eventTypeString, jsEventHandler, eventHandler.useCapture);
                    JSEvents.eventHandlers.push(eventHandler)
                } else {
                    for (var i = 0; i < JSEvents.eventHandlers.length; ++i) {
                        if (JSEvents.eventHandlers[i].target == eventHandler.target && JSEvents.eventHandlers[i].eventTypeString == eventHandler.eventTypeString) {
                            JSEvents._removeHandler(i--)
                        }
                    }
                }
            },
            getNodeNameForTarget: function(target) {
                if (!target) return "";
                if (target == window) return "#window";
                if (target == screen) return "#screen";
                return target && target.nodeName ? target.nodeName : ""
            },
            fullscreenEnabled: function() {
                return document.fullscreenEnabled || document.webkitFullscreenEnabled
            }
        };

        function maybeCStringToJsString(cString) {
            return cString > 2 ? UTF8ToString(cString) : cString
        }
        var specialHTMLTargets = [0, typeof document != "undefined" ? document : 0, typeof window != "undefined" ? window : 0];

        function findEventTarget(target) {
            target = maybeCStringToJsString(target);
            var domElement = specialHTMLTargets[target] || (typeof document != "undefined" ? document.querySelector(target) : undefined);
            return domElement
        }

        function findCanvasEventTarget(target) {
            return findEventTarget(target)
        }

        function _emscripten_get_canvas_element_size(target, width, height) {
            var canvas = findCanvasEventTarget(target);
            if (!canvas) return -4;
            HEAP32[width >> 2] = canvas.width;
            HEAP32[height >> 2] = canvas.height
        }

        function _emscripten_get_device_pixel_ratio() {
            return typeof devicePixelRatio == "number" && devicePixelRatio || 1
        }

        function getBoundingClientRect(e) {
            return specialHTMLTargets.indexOf(e) < 0 ? e.getBoundingClientRect() : {
                "left": 0,
                "top": 0
            }
        }

        function _emscripten_get_element_css_size(target, width, height) {
            target = findEventTarget(target);
            if (!target) return -4;
            var rect = getBoundingClientRect(target);
            HEAPF64[width >> 3] = rect.width;
            HEAPF64[height >> 3] = rect.height;
            return 0
        }
        var _emscripten_get_now;
        if (ENVIRONMENT_IS_NODE) {
            _emscripten_get_now = () => {
                var t = process.hrtime();
                return t[0] * 1e3 + t[1] / 1e6
            }
        } else _emscripten_get_now = () => performance.now();

        function _emscripten_memcpy_big(dest, src, num) {
            HEAPU8.copyWithin(dest, src, src + num)
        }

        function getHeapMax() {
            return 536870912
        }

        function emscripten_realloc_buffer(size) {
            var b = wasmMemory.buffer;
            try {
                wasmMemory.grow(size - b.byteLength + 65535 >>> 16);
                updateMemoryViews();
                return 1
            } catch (e) {
                err("emscripten_realloc_buffer: Attempted to grow heap from " + b.byteLength + " bytes to " + size + " bytes, but got error: " + e)
            }
        }

        function _emscripten_resize_heap(requestedSize) {
            var oldSize = HEAPU8.length;
            requestedSize = requestedSize >>> 0;
            assert(requestedSize > oldSize);
            var maxHeapSize = getHeapMax();
            if (requestedSize > maxHeapSize) {
                err("Cannot enlarge memory, asked to go up to " + requestedSize + " bytes, but the limit is " + maxHeapSize + " bytes!");
                return false
            }
            let alignUp = (x, multiple) => x + (multiple - x % multiple) % multiple;
            for (var cutDown = 1; cutDown <= 4; cutDown *= 2) {
                var overGrownHeapSize = oldSize * (1 + .2 / cutDown);
                overGrownHeapSize = Math.min(overGrownHeapSize, requestedSize + 100663296);
                var newSize = Math.min(maxHeapSize, alignUp(Math.max(requestedSize, overGrownHeapSize), 65536));
                var replacement = emscripten_realloc_buffer(newSize);
                if (replacement) {
                    return true
                }
            }
            err("Failed to grow the heap from " + oldSize + " bytes to " + newSize + " bytes, not enough memory!");
            return false
        }

        function _emscripten_set_canvas_element_size(target, width, height) {
            var canvas = findCanvasEventTarget(target);
            if (!canvas) return -4;
            canvas.width = width;
            canvas.height = height;
            return 0
        }
        var wasmTableMirror = [];

        function getWasmTableEntry(funcPtr) {
            var func = wasmTableMirror[funcPtr];
            if (!func) {
                if (funcPtr >= wasmTableMirror.length) wasmTableMirror.length = funcPtr + 1;
                wasmTableMirror[funcPtr] = func = wasmTable.get(funcPtr)
            }
            assert(wasmTable.get(funcPtr) == func, "JavaScript-side Wasm function table mirror is out of date!");
            return func
        }

        function registerFocusEventCallback(target, userData, useCapture, callbackfunc, eventTypeId, eventTypeString, targetThread) {
            if (!JSEvents.focusEvent) JSEvents.focusEvent = _malloc(256);
            var focusEventHandlerFunc = function(e = event) {
                var nodeName = JSEvents.getNodeNameForTarget(e.target);
                var id = e.target.id ? e.target.id : "";
                var focusEvent = JSEvents.focusEvent;
                stringToUTF8(nodeName, focusEvent + 0, 128);
                stringToUTF8(id, focusEvent + 128, 128);
                if (getWasmTableEntry(callbackfunc)(eventTypeId, focusEvent, userData)) e.preventDefault()
            };
            var eventHandler = {
                target: findEventTarget(target),
                eventTypeString: eventTypeString,
                callbackfunc: callbackfunc,
                handlerFunc: focusEventHandlerFunc,
                useCapture: useCapture
            };
            JSEvents.registerOrRemoveHandler(eventHandler)
        }

        function _emscripten_set_focus_callback_on_thread(target, userData, useCapture, callbackfunc, targetThread) {
            registerFocusEventCallback(target, userData, useCapture, callbackfunc, 13, "focus", targetThread);
            return 0
        }

        function registerKeyEventCallback(target, userData, useCapture, callbackfunc, eventTypeId, eventTypeString, targetThread) {
            if (!JSEvents.keyEvent) JSEvents.keyEvent = _malloc(176);
            var keyEventHandlerFunc = function(e) {
                assert(e);
                var keyEventData = JSEvents.keyEvent;
                HEAPF64[keyEventData >> 3] = e.timeStamp;
                var idx = keyEventData >> 2;
                HEAP32[idx + 2] = e.location;
                HEAP32[idx + 3] = e.ctrlKey;
                HEAP32[idx + 4] = e.shiftKey;
                HEAP32[idx + 5] = e.altKey;
                HEAP32[idx + 6] = e.metaKey;
                HEAP32[idx + 7] = e.repeat;
                HEAP32[idx + 8] = e.charCode;
                HEAP32[idx + 9] = e.keyCode;
                HEAP32[idx + 10] = e.which;
                stringToUTF8(e.key || "", keyEventData + 44, 32);
                stringToUTF8(e.code || "", keyEventData + 76, 32);
                stringToUTF8(e.char || "", keyEventData + 108, 32);
                stringToUTF8(e.locale || "", keyEventData + 140, 32);
                if (getWasmTableEntry(callbackfunc)(eventTypeId, keyEventData, userData)) e.preventDefault()
            };
            var eventHandler = {
                target: findEventTarget(target),
                allowsDeferredCalls: true,
                eventTypeString: eventTypeString,
                callbackfunc: callbackfunc,
                handlerFunc: keyEventHandlerFunc,
                useCapture: useCapture
            };
            JSEvents.registerOrRemoveHandler(eventHandler)
        }

        function _emscripten_set_keydown_callback_on_thread(target, userData, useCapture, callbackfunc, targetThread) {
            registerKeyEventCallback(target, userData, useCapture, callbackfunc, 2, "keydown", targetThread);
            return 0
        }

        function _emscripten_set_keyup_callback_on_thread(target, userData, useCapture, callbackfunc, targetThread) {
            registerKeyEventCallback(target, userData, useCapture, callbackfunc, 3, "keyup", targetThread);
            return 0
        }

        function fillMouseEventData(eventStruct, e, target) {
            assert(eventStruct % 4 == 0);
            HEAPF64[eventStruct >> 3] = e.timeStamp;
            var idx = eventStruct >> 2;
            HEAP32[idx + 2] = e.screenX;
            HEAP32[idx + 3] = e.screenY;
            HEAP32[idx + 4] = e.clientX;
            HEAP32[idx + 5] = e.clientY;
            HEAP32[idx + 6] = e.ctrlKey;
            HEAP32[idx + 7] = e.shiftKey;
            HEAP32[idx + 8] = e.altKey;
            HEAP32[idx + 9] = e.metaKey;
            HEAP16[idx * 2 + 20] = e.button;
            HEAP16[idx * 2 + 21] = e.buttons;
            HEAP32[idx + 11] = e["movementX"];
            HEAP32[idx + 12] = e["movementY"];
            var rect = getBoundingClientRect(target);
            HEAP32[idx + 13] = e.clientX - rect.left;
            HEAP32[idx + 14] = e.clientY - rect.top
        }

        function registerMouseEventCallback(target, userData, useCapture, callbackfunc, eventTypeId, eventTypeString, targetThread) {
            if (!JSEvents.mouseEvent) JSEvents.mouseEvent = _malloc(72);
            target = findEventTarget(target);
            var mouseEventHandlerFunc = function(e = event) {
                fillMouseEventData(JSEvents.mouseEvent, e, target);
                if (getWasmTableEntry(callbackfunc)(eventTypeId, JSEvents.mouseEvent, userData)) e.preventDefault()
            };
            var eventHandler = {
                target: target,
                allowsDeferredCalls: eventTypeString != "mousemove" && eventTypeString != "mouseenter" && eventTypeString != "mouseleave",
                eventTypeString: eventTypeString,
                callbackfunc: callbackfunc,
                handlerFunc: mouseEventHandlerFunc,
                useCapture: useCapture
            };
            JSEvents.registerOrRemoveHandler(eventHandler)
        }

        function _emscripten_set_mousedown_callback_on_thread(target, userData, useCapture, callbackfunc, targetThread) {
            registerMouseEventCallback(target, userData, useCapture, callbackfunc, 5, "mousedown", targetThread);
            return 0
        }

        function _emscripten_set_mousemove_callback_on_thread(target, userData, useCapture, callbackfunc, targetThread) {
            registerMouseEventCallback(target, userData, useCapture, callbackfunc, 8, "mousemove", targetThread);
            return 0
        }

        function _emscripten_set_mouseup_callback_on_thread(target, userData, useCapture, callbackfunc, targetThread) {
            registerMouseEventCallback(target, userData, useCapture, callbackfunc, 6, "mouseup", targetThread);
            return 0
        }

        function registerUiEventCallback(target, userData, useCapture, callbackfunc, eventTypeId, eventTypeString, targetThread) {
            if (!JSEvents.uiEvent) JSEvents.uiEvent = _malloc(36);
            target = findEventTarget(target);
            var uiEventHandlerFunc = function(e = event) {
                if (e.target != target) {
                    return
                }
                var b = document.body;
                if (!b) {
                    return
                }
                var uiEvent = JSEvents.uiEvent;
                HEAP32[uiEvent >> 2] = e.detail;
                HEAP32[uiEvent + 4 >> 2] = b.clientWidth;
                HEAP32[uiEvent + 8 >> 2] = b.clientHeight;
                HEAP32[uiEvent + 12 >> 2] = innerWidth;
                HEAP32[uiEvent + 16 >> 2] = innerHeight;
                HEAP32[uiEvent + 20 >> 2] = outerWidth;
                HEAP32[uiEvent + 24 >> 2] = outerHeight;
                HEAP32[uiEvent + 28 >> 2] = pageXOffset;
                HEAP32[uiEvent + 32 >> 2] = pageYOffset;
                if (getWasmTableEntry(callbackfunc)(eventTypeId, uiEvent, userData)) e.preventDefault()
            };
            var eventHandler = {
                target: target,
                eventTypeString: eventTypeString,
                callbackfunc: callbackfunc,
                handlerFunc: uiEventHandlerFunc,
                useCapture: useCapture
            };
            JSEvents.registerOrRemoveHandler(eventHandler)
        }

        function _emscripten_set_resize_callback_on_thread(target, userData, useCapture, callbackfunc, targetThread) {
            registerUiEventCallback(target, userData, useCapture, callbackfunc, 10, "resize", targetThread);
            return 0
        }

        function registerWheelEventCallback(target, userData, useCapture, callbackfunc, eventTypeId, eventTypeString, targetThread) {
            if (!JSEvents.wheelEvent) JSEvents.wheelEvent = _malloc(104);
            var wheelHandlerFunc = function(e = event) {
                var wheelEvent = JSEvents.wheelEvent;
                fillMouseEventData(wheelEvent, e, target);
                HEAPF64[wheelEvent + 72 >> 3] = e["deltaX"];
                HEAPF64[wheelEvent + 80 >> 3] = e["deltaY"];
                HEAPF64[wheelEvent + 88 >> 3] = e["deltaZ"];
                HEAP32[wheelEvent + 96 >> 2] = e["deltaMode"];
                if (getWasmTableEntry(callbackfunc)(eventTypeId, wheelEvent, userData)) e.preventDefault()
            };
            var eventHandler = {
                target: target,
                allowsDeferredCalls: true,
                eventTypeString: eventTypeString,
                callbackfunc: callbackfunc,
                handlerFunc: wheelHandlerFunc,
                useCapture: useCapture
            };
            JSEvents.registerOrRemoveHandler(eventHandler)
        }

        function _emscripten_set_wheel_callback_on_thread(target, userData, useCapture, callbackfunc, targetThread) {
            target = findEventTarget(target);
            if (typeof target.onwheel != "undefined") {
                registerWheelEventCallback(target, userData, useCapture, callbackfunc, 9, "wheel", targetThread);
                return 0
            } else {
                return -1
            }
        }

        function _emscripten_webgl_do_commit_frame() {
            if (!GL.currentContext || !GL.currentContext.GLctx) {
                return -3
            }
            if (!GL.currentContext.attributes.explicitSwapControl) {
                return -3
            }
            return 0
        }
        var _emscripten_webgl_commit_frame = _emscripten_webgl_do_commit_frame;

        function __webgl_enable_WEBGL_draw_instanced_base_vertex_base_instance(ctx) {
            return !!(ctx.dibvbi = ctx.getExtension("WEBGL_draw_instanced_base_vertex_base_instance"))
        }

        function __webgl_enable_WEBGL_multi_draw_instanced_base_vertex_base_instance(ctx) {
            return !!(ctx.mdibvbi = ctx.getExtension("WEBGL_multi_draw_instanced_base_vertex_base_instance"))
        }

        function __webgl_enable_WEBGL_multi_draw(ctx) {
            return !!(ctx.multiDrawWebgl = ctx.getExtension("WEBGL_multi_draw"))
        }
        var GL = {
            counter: 1,
            buffers: [],
            programs: [],
            framebuffers: [],
            renderbuffers: [],
            textures: [],
            shaders: [],
            vaos: [],
            contexts: [],
            offscreenCanvases: {},
            queries: [],
            samplers: [],
            transformFeedbacks: [],
            syncs: [],
            stringCache: {},
            stringiCache: {},
            unpackAlignment: 4,
            recordError: function recordError(errorCode) {
                if (!GL.lastError) {
                    GL.lastError = errorCode
                }
            },
            getNewId: function(table) {
                var ret = GL.counter++;
                for (var i = table.length; i < ret; i++) {
                    table[i] = null
                }
                return ret
            },
            getSource: function(shader, count, string, length) {
                var source = "";
                for (var i = 0; i < count; ++i) {
                    var len = length ? HEAP32[length + i * 4 >> 2] : -1;
                    source += UTF8ToString(HEAP32[string + i * 4 >> 2], len < 0 ? undefined : len)
                }
                return source
            },
            createContext: function(canvas, webGLContextAttributes) {
                if (!canvas.getContextSafariWebGL2Fixed) {
                    canvas.getContextSafariWebGL2Fixed = canvas.getContext;

                    function fixedGetContext(ver, attrs) {
                        var gl = canvas.getContextSafariWebGL2Fixed(ver, attrs);
                        return ver == "webgl" == gl instanceof WebGLRenderingContext ? gl : null
                    }
                    canvas.getContext = fixedGetContext
                }
                var ctx = canvas.getContext("webgl2", webGLContextAttributes);
                if (!ctx) return 0;
                var handle = GL.registerContext(ctx, webGLContextAttributes);
                return handle
            },
            registerContext: function(ctx, webGLContextAttributes) {
                var handle = GL.getNewId(GL.contexts);
                var context = {
                    handle: handle,
                    attributes: webGLContextAttributes,
                    version: webGLContextAttributes.majorVersion,
                    GLctx: ctx
                };
                if (ctx.canvas) ctx.canvas.GLctxObject = context;
                GL.contexts[handle] = context;
                if (typeof webGLContextAttributes.enableExtensionsByDefault == "undefined" || webGLContextAttributes.enableExtensionsByDefault) {
                    GL.initExtensions(context)
                }
                return handle
            },
            makeContextCurrent: function(contextHandle) {
                GL.currentContext = GL.contexts[contextHandle];
                Module.ctx = GLctx = GL.currentContext && GL.currentContext.GLctx;
                return !(contextHandle && !GLctx)
            },
            getContext: function(contextHandle) {
                return GL.contexts[contextHandle]
            },
            deleteContext: function(contextHandle) {
                if (GL.currentContext === GL.contexts[contextHandle]) GL.currentContext = null;
                if (typeof JSEvents == "object") JSEvents.removeAllHandlersOnTarget(GL.contexts[contextHandle].GLctx.canvas);
                if (GL.contexts[contextHandle] && GL.contexts[contextHandle].GLctx.canvas) GL.contexts[contextHandle].GLctx.canvas.GLctxObject = undefined;
                GL.contexts[contextHandle] = null
            },
            initExtensions: function(context) {
                if (!context) context = GL.currentContext;
                if (context.initExtensionsDone) return;
                context.initExtensionsDone = true;
                var GLctx = context.GLctx;
                __webgl_enable_WEBGL_draw_instanced_base_vertex_base_instance(GLctx);
                __webgl_enable_WEBGL_multi_draw_instanced_base_vertex_base_instance(GLctx);
                if (context.version >= 2) {
                    GLctx.disjointTimerQueryExt = GLctx.getExtension("EXT_disjoint_timer_query_webgl2")
                }
                if (context.version < 2 || !GLctx.disjointTimerQueryExt) {
                    GLctx.disjointTimerQueryExt = GLctx.getExtension("EXT_disjoint_timer_query")
                }
                __webgl_enable_WEBGL_multi_draw(GLctx);
                var exts = GLctx.getSupportedExtensions() || [];
                exts.forEach(function(ext) {
                    if (!ext.includes("lose_context") && !ext.includes("debug")) {
                        GLctx.getExtension(ext)
                    }
                })
            }
        };
        var __emscripten_webgl_power_preferences = ["default", "low-power", "high-performance"];

        function _emscripten_webgl_do_create_context(target, attributes) {
            assert(attributes);
            var a = attributes >> 2;
            var powerPreference = HEAP32[a + (24 >> 2)];
            var contextAttributes = {
                "alpha": !!HEAP32[a + (0 >> 2)],
                "depth": !!HEAP32[a + (4 >> 2)],
                "stencil": !!HEAP32[a + (8 >> 2)],
                "antialias": !!HEAP32[a + (12 >> 2)],
                "premultipliedAlpha": !!HEAP32[a + (16 >> 2)],
                "preserveDrawingBuffer": !!HEAP32[a + (20 >> 2)],
                "powerPreference": __emscripten_webgl_power_preferences[powerPreference],
                "failIfMajorPerformanceCaveat": !!HEAP32[a + (28 >> 2)],
                majorVersion: HEAP32[a + (32 >> 2)],
                minorVersion: HEAP32[a + (36 >> 2)],
                enableExtensionsByDefault: HEAP32[a + (40 >> 2)],
                explicitSwapControl: HEAP32[a + (44 >> 2)],
                proxyContextToMainThread: HEAP32[a + (48 >> 2)],
                renderViaOffscreenBackBuffer: HEAP32[a + (52 >> 2)]
            };
            var canvas = findCanvasEventTarget(target);
            if (!canvas) {
                return 0
            }
            if (contextAttributes.explicitSwapControl) {
                return 0
            }
            var contextHandle = GL.createContext(canvas, contextAttributes);
            return contextHandle
        }
        var _emscripten_webgl_create_context = _emscripten_webgl_do_create_context;

        function _emscripten_webgl_destroy_context(contextHandle) {
            if (GL.currentContext == contextHandle) GL.currentContext = 0;
            GL.deleteContext(contextHandle)
        }

        function _emscripten_webgl_enable_extension(contextHandle, extension) {
            var context = GL.getContext(contextHandle);
            var extString = UTF8ToString(extension);
            if (extString.startsWith("GL_")) extString = extString.substr(3);
            if (extString == "WEBGL_draw_instanced_base_vertex_base_instance") __webgl_enable_WEBGL_draw_instanced_base_vertex_base_instance(GLctx);
            if (extString == "WEBGL_multi_draw_instanced_base_vertex_base_instance") __webgl_enable_WEBGL_multi_draw_instanced_base_vertex_base_instance(GLctx);
            if (extString == "WEBGL_multi_draw") __webgl_enable_WEBGL_multi_draw(GLctx);
            var ext = context.GLctx.getExtension(extString);
            return !!ext
        }

        function _emscripten_webgl_do_get_current_context() {
            return GL.currentContext ? GL.currentContext.handle : 0
        }
        var _emscripten_webgl_get_current_context = _emscripten_webgl_do_get_current_context;

        function _emscripten_webgl_init_context_attributes(attributes) {
            assert(attributes);
            var a = attributes >> 2;
            for (var i = 0; i < 56 >> 2; ++i) {
                HEAP32[a + i] = 0
            }
            HEAP32[a + (0 >> 2)] = HEAP32[a + (4 >> 2)] = HEAP32[a + (12 >> 2)] = HEAP32[a + (16 >> 2)] = HEAP32[a + (32 >> 2)] = HEAP32[a + (40 >> 2)] = 1
        }

        function _emscripten_webgl_make_context_current(contextHandle) {
            var success = GL.makeContextCurrent(contextHandle);
            return success ? 0 : -5
        }
        var ENV = {};

        function getExecutableName() {
            if (ENVIRONMENT_IS_NODE && process.argv.length > 1) {
                return process.argv[1].replace(/\\/g, "/")
            }
            return "./this.program"
        }

        function getEnvStrings() {
            if (!getEnvStrings.strings) {
                var lang = (typeof navigator == "object" && navigator.languages && navigator.languages[0] || "C").replace("-", "_") + ".UTF-8";
                var env = {
                    "USER": "web_user",
                    "LOGNAME": "web_user",
                    "PATH": "/",
                    "PWD": "/",
                    "HOME": "/home/web_user",
                    "LANG": lang,
                    "_": getExecutableName()
                };
                for (var x in ENV) {
                    if (ENV[x] === undefined) delete env[x];
                    else env[x] = ENV[x]
                }
                var strings = [];
                for (var x in env) {
                    strings.push(x + "=" + env[x])
                }
                getEnvStrings.strings = strings
            }
            return getEnvStrings.strings
        }

        function writeAsciiToMemory(str, buffer, dontAddNull) {
            for (var i = 0; i < str.length; ++i) {
                assert(str.charCodeAt(i) === (str.charCodeAt(i) & 255));
                HEAP8[buffer++ >> 0] = str.charCodeAt(i)
            }
            if (!dontAddNull) HEAP8[buffer >> 0] = 0
        }

        function _environ_get(__environ, environ_buf) {
            var bufSize = 0;
            getEnvStrings().forEach(function(string, i) {
                var ptr = environ_buf + bufSize;
                HEAPU32[__environ + i * 4 >> 2] = ptr;
                writeAsciiToMemory(string, ptr);
                bufSize += string.length + 1
            });
            return 0
        }

        function _environ_sizes_get(penviron_count, penviron_buf_size) {
            var strings = getEnvStrings();
            HEAPU32[penviron_count >> 2] = strings.length;
            var bufSize = 0;
            strings.forEach(function(string) {
                bufSize += string.length + 1
            });
            HEAPU32[penviron_buf_size >> 2] = bufSize;
            return 0
        }

        function _proc_exit(code) {
            throw "exit(" + code + ")"
        }
        var _exit = _proc_exit;

        function _fd_close(fd) {
            try {
                var stream = SYSCALLS.getStreamFromFD(fd);
                FS.close(stream);
                return 0
            } catch (e) {
                if (typeof FS == "undefined" || !(e.name === "ErrnoError")) throw e;
                return e.errno
            }
        }

        function doReadv(stream, iov, iovcnt, offset) {
            var ret = 0;
            for (var i = 0; i < iovcnt; i++) {
                var ptr = HEAPU32[iov >> 2];
                var len = HEAPU32[iov + 4 >> 2];
                iov += 8;
                var curr = FS.read(stream, HEAP8, ptr, len, offset);
                if (curr < 0) return -1;
                ret += curr;
                if (curr < len) break;
                if (typeof offset !== "undefined") {
                    offset += curr
                }
            }
            return ret
        }

        function _fd_read(fd, iov, iovcnt, pnum) {
            try {
                var stream = SYSCALLS.getStreamFromFD(fd);
                var num = doReadv(stream, iov, iovcnt);
                HEAPU32[pnum >> 2] = num;
                return 0
            } catch (e) {
                if (typeof FS == "undefined" || !(e.name === "ErrnoError")) throw e;
                return e.errno
            }
        }

        function convertI32PairToI53Checked(lo, hi) {
            assert(lo == lo >>> 0 || lo == (lo | 0));
            assert(hi === (hi | 0));
            return hi + 2097152 >>> 0 < 4194305 - !!lo ? (lo >>> 0) + hi * 4294967296 : NaN
        }

        function _fd_seek(fd, offset_low, offset_high, whence, newOffset) {
            try {
                var offset = convertI32PairToI53Checked(offset_low, offset_high);
                if (isNaN(offset)) return 61;
                var stream = SYSCALLS.getStreamFromFD(fd);
                FS.llseek(stream, offset, whence);
                tempI64 = [stream.position >>> 0, (tempDouble = stream.position, +Math.abs(tempDouble) >= 1 ? tempDouble > 0 ? (Math.min(+Math.floor(tempDouble / 4294967296), 4294967295) | 0) >>> 0 : ~~+Math.ceil((tempDouble - +(~~tempDouble >>> 0)) / 4294967296) >>> 0 : 0)], HEAP32[newOffset >> 2] = tempI64[0], HEAP32[newOffset + 4 >> 2] = tempI64[1];
                if (stream.getdents && offset === 0 && whence === 0) stream.getdents = null;
                return 0
            } catch (e) {
                if (typeof FS == "undefined" || !(e.name === "ErrnoError")) throw e;
                return e.errno
            }
        }

        function doWritev(stream, iov, iovcnt, offset) {
            var ret = 0;
            for (var i = 0; i < iovcnt; i++) {
                var ptr = HEAPU32[iov >> 2];
                var len = HEAPU32[iov + 4 >> 2];
                iov += 8;
                var curr = FS.write(stream, HEAP8, ptr, len, offset);
                if (curr < 0) return -1;
                ret += curr;
                if (typeof offset !== "undefined") {
                    offset += curr
                }
            }
            return ret
        }

        function _fd_write(fd, iov, iovcnt, pnum) {
            try {
                var stream = SYSCALLS.getStreamFromFD(fd);
                var num = doWritev(stream, iov, iovcnt);
                HEAPU32[pnum >> 2] = num;
                return 0
            } catch (e) {
                if (typeof FS == "undefined" || !(e.name === "ErrnoError")) throw e;
                return e.errno
            }
        }

        function _getaddrinfo(node, service, hint, out) {
            var addr = 0;
            var port = 0;
            var flags = 0;
            var family = 0;
            var type = 0;
            var proto = 0;
            var ai;

            function allocaddrinfo(family, type, proto, canon, addr, port) {
                var sa, salen, ai;
                var errno;
                salen = family === 10 ? 28 : 16;
                addr = family === 10 ? inetNtop6(addr) : inetNtop4(addr);
                sa = _malloc(salen);
                errno = writeSockaddr(sa, family, addr, port);
                assert(!errno);
                ai = _malloc(32);
                HEAP32[ai + 4 >> 2] = family;
                HEAP32[ai + 8 >> 2] = type;
                HEAP32[ai + 12 >> 2] = proto;
                HEAP32[ai + 24 >> 2] = canon;
                HEAPU32[ai + 20 >> 2] = sa;
                if (family === 10) {
                    HEAP32[ai + 16 >> 2] = 28
                } else {
                    HEAP32[ai + 16 >> 2] = 16
                }
                HEAP32[ai + 28 >> 2] = 0;
                return ai
            }
            if (hint) {
                flags = HEAP32[hint >> 2];
                family = HEAP32[hint + 4 >> 2];
                type = HEAP32[hint + 8 >> 2];
                proto = HEAP32[hint + 12 >> 2]
            }
            if (type && !proto) {
                proto = type === 2 ? 17 : 6
            }
            if (!type && proto) {
                type = proto === 17 ? 2 : 1
            }
            if (proto === 0) {
                proto = 6
            }
            if (type === 0) {
                type = 1
            }
            if (!node && !service) {
                return -2
            }
            if (flags & ~(1 | 2 | 4 | 1024 | 8 | 16 | 32)) {
                return -1
            }
            if (hint !== 0 && HEAP32[hint >> 2] & 2 && !node) {
                return -1
            }
            if (flags & 32) {
                return -2
            }
            if (type !== 0 && type !== 1 && type !== 2) {
                return -7
            }
            if (family !== 0 && family !== 2 && family !== 10) {
                return -6
            }
            if (service) {
                service = UTF8ToString(service);
                port = parseInt(service, 10);
                if (isNaN(port)) {
                    if (flags & 1024) {
                        return -2
                    }
                    return -8
                }
            }
            if (!node) {
                if (family === 0) {
                    family = 2
                }
                if ((flags & 1) === 0) {
                    if (family === 2) {
                        addr = _htonl(2130706433)
                    } else {
                        addr = [0, 0, 0, 1]
                    }
                }
                ai = allocaddrinfo(family, type, proto, null, addr, port);
                HEAPU32[out >> 2] = ai;
                return 0
            }
            node = UTF8ToString(node);
            addr = inetPton4(node);
            if (addr !== null) {
                if (family === 0 || family === 2) {
                    family = 2
                } else if (family === 10 && flags & 8) {
                    addr = [0, 0, _htonl(65535), addr];
                    family = 10
                } else {
                    return -2
                }
            } else {
                addr = inetPton6(node);
                if (addr !== null) {
                    if (family === 0 || family === 10) {
                        family = 10
                    } else {
                        return -2
                    }
                }
            }
            if (addr != null) {
                ai = allocaddrinfo(family, type, proto, node, addr, port);
                HEAPU32[out >> 2] = ai;
                return 0
            }
            if (flags & 4) {
                return -2
            }
            node = DNS.lookup_name(node);
            addr = inetPton4(node);
            if (family === 0) {
                family = 2
            } else if (family === 10) {
                addr = [0, 0, _htonl(65535), addr]
            }
            ai = allocaddrinfo(family, type, proto, null, addr, port);
            HEAPU32[out >> 2] = ai;
            return 0
        }

        function _glActiveTexture(x0) {
            GLctx["activeTexture"](x0)
        }

        function _glAttachShader(program, shader) {
            GLctx.attachShader(GL.programs[program], GL.shaders[shader])
        }

        function _glBeginQuery(target, id) {
            GLctx["beginQuery"](target, GL.queries[id])
        }

        function _glBeginTransformFeedback(x0) {
            GLctx["beginTransformFeedback"](x0)
        }

        function _glBindBuffer(target, buffer) {
            if (target == 35051) {
                GLctx.currentPixelPackBufferBinding = buffer
            } else if (target == 35052) {
                GLctx.currentPixelUnpackBufferBinding = buffer
            }
            GLctx.bindBuffer(target, GL.buffers[buffer])
        }

        function _glBindBufferBase(target, index, buffer) {
            GLctx["bindBufferBase"](target, index, GL.buffers[buffer])
        }

        function _glBindBufferRange(target, index, buffer, offset, ptrsize) {
            GLctx["bindBufferRange"](target, index, GL.buffers[buffer], offset, ptrsize)
        }

        function _glBindFramebuffer(target, framebuffer) {
            GLctx.bindFramebuffer(target, GL.framebuffers[framebuffer])
        }

        function _glBindRenderbuffer(target, renderbuffer) {
            GLctx.bindRenderbuffer(target, GL.renderbuffers[renderbuffer])
        }

        function _glBindTexture(target, texture) {
            GLctx.bindTexture(target, GL.textures[texture])
        }

        function _glBindTransformFeedback(target, id) {
            GLctx["bindTransformFeedback"](target, GL.transformFeedbacks[id])
        }

        function _glBindVertexArray(vao) {
            GLctx["bindVertexArray"](GL.vaos[vao])
        }

        function _glBlendEquationSeparate(x0, x1) {
            GLctx["blendEquationSeparate"](x0, x1)
        }

        function _glBlendFuncSeparate(x0, x1, x2, x3) {
            GLctx["blendFuncSeparate"](x0, x1, x2, x3)
        }

        function _glBlitFramebuffer(x0, x1, x2, x3, x4, x5, x6, x7, x8, x9) {
            GLctx["blitFramebuffer"](x0, x1, x2, x3, x4, x5, x6, x7, x8, x9)
        }

        function _glBufferData(target, size, data, usage) {
            if (true) {
                if (data && size) {
                    GLctx.bufferData(target, HEAPU8, usage, data, size)
                } else {
                    GLctx.bufferData(target, size, usage)
                }
            } else {
                GLctx.bufferData(target, data ? HEAPU8.subarray(data, data + size) : size, usage)
            }
        }

        function _glBufferSubData(target, offset, size, data) {
            if (true) {
                size && GLctx.bufferSubData(target, offset, HEAPU8, data, size);
                return
            }
            GLctx.bufferSubData(target, offset, HEAPU8.subarray(data, data + size))
        }

        function _glCheckFramebufferStatus(x0) {
            return GLctx["checkFramebufferStatus"](x0)
        }

        function _glClear(x0) {
            GLctx["clear"](x0)
        }

        function _glClearBufferfi(x0, x1, x2, x3) {
            GLctx["clearBufferfi"](x0, x1, x2, x3)
        }

        function _glClearBufferfv(buffer, drawbuffer, value) {
            GLctx["clearBufferfv"](buffer, drawbuffer, HEAPF32, value >> 2)
        }

        function _glClearBufferiv(buffer, drawbuffer, value) {
            GLctx["clearBufferiv"](buffer, drawbuffer, HEAP32, value >> 2)
        }

        function _glClearBufferuiv(buffer, drawbuffer, value) {
            GLctx["clearBufferuiv"](buffer, drawbuffer, HEAPU32, value >> 2)
        }

        function _glClearColor(x0, x1, x2, x3) {
            GLctx["clearColor"](x0, x1, x2, x3)
        }

        function _glClearDepthf(x0) {
            GLctx["clearDepth"](x0)
        }

        function convertI32PairToI53(lo, hi) {
            assert(hi === (hi | 0));
            return (lo >>> 0) + hi * 4294967296
        }

        function _glClientWaitSync(sync, flags, timeout_low, timeout_high) {
            var timeout = convertI32PairToI53(timeout_low, timeout_high);
            return GLctx.clientWaitSync(GL.syncs[sync], flags, timeout)
        }

        function _glColorMask(red, green, blue, alpha) {
            GLctx.colorMask(!!red, !!green, !!blue, !!alpha)
        }

        function _glCompileShader(shader) {
            GLctx.compileShader(GL.shaders[shader])
        }

        function _glCompressedTexSubImage2D(target, level, xoffset, yoffset, width, height, format, imageSize, data) {
            if (true) {
                if (GLctx.currentPixelUnpackBufferBinding || !imageSize) {
                    GLctx["compressedTexSubImage2D"](target, level, xoffset, yoffset, width, height, format, imageSize, data)
                } else {
                    GLctx["compressedTexSubImage2D"](target, level, xoffset, yoffset, width, height, format, HEAPU8, data, imageSize)
                }
                return
            }
            GLctx["compressedTexSubImage2D"](target, level, xoffset, yoffset, width, height, format, data ? HEAPU8.subarray(data, data + imageSize) : null)
        }

        function _glCompressedTexSubImage3D(target, level, xoffset, yoffset, zoffset, width, height, depth, format, imageSize, data) {
            if (GLctx.currentPixelUnpackBufferBinding) {
                GLctx["compressedTexSubImage3D"](target, level, xoffset, yoffset, zoffset, width, height, depth, format, imageSize, data)
            } else {
                GLctx["compressedTexSubImage3D"](target, level, xoffset, yoffset, zoffset, width, height, depth, format, HEAPU8, data, imageSize)
            }
        }

        function _glCopyBufferSubData(x0, x1, x2, x3, x4) {
            GLctx["copyBufferSubData"](x0, x1, x2, x3, x4)
        }

        function _glCopyTexSubImage2D(x0, x1, x2, x3, x4, x5, x6, x7) {
            GLctx["copyTexSubImage2D"](x0, x1, x2, x3, x4, x5, x6, x7)
        }

        function _glCopyTexSubImage3D(x0, x1, x2, x3, x4, x5, x6, x7, x8) {
            GLctx["copyTexSubImage3D"](x0, x1, x2, x3, x4, x5, x6, x7, x8)
        }

        function _glCreateProgram() {
            var id = GL.getNewId(GL.programs);
            var program = GLctx.createProgram();
            program.name = id;
            program.maxUniformLength = program.maxAttributeLength = program.maxUniformBlockNameLength = 0;
            program.uniformIdCounter = 1;
            GL.programs[id] = program;
            return id
        }

        function _glCreateShader(shaderType) {
            var id = GL.getNewId(GL.shaders);
            GL.shaders[id] = GLctx.createShader(shaderType);
            return id
        }

        function _glDeleteBuffers(n, buffers) {
            for (var i = 0; i < n; i++) {
                var id = HEAP32[buffers + i * 4 >> 2];
                var buffer = GL.buffers[id];
                if (!buffer) continue;
                GLctx.deleteBuffer(buffer);
                buffer.name = 0;
                GL.buffers[id] = null;
                if (id == GLctx.currentPixelPackBufferBinding) GLctx.currentPixelPackBufferBinding = 0;
                if (id == GLctx.currentPixelUnpackBufferBinding) GLctx.currentPixelUnpackBufferBinding = 0
            }
        }

        function _glDeleteFramebuffers(n, framebuffers) {
            for (var i = 0; i < n; ++i) {
                var id = HEAP32[framebuffers + i * 4 >> 2];
                var framebuffer = GL.framebuffers[id];
                if (!framebuffer) continue;
                GLctx.deleteFramebuffer(framebuffer);
                framebuffer.name = 0;
                GL.framebuffers[id] = null
            }
        }

        function _glDeleteProgram(id) {
            if (!id) return;
            var program = GL.programs[id];
            if (!program) {
                GL.recordError(1281);
                return
            }
            GLctx.deleteProgram(program);
            program.name = 0;
            GL.programs[id] = null
        }

        function _glDeleteQueries(n, ids) {
            for (var i = 0; i < n; i++) {
                var id = HEAP32[ids + i * 4 >> 2];
                var query = GL.queries[id];
                if (!query) continue;
                GLctx["deleteQuery"](query);
                GL.queries[id] = null
            }
        }

        function _glDeleteRenderbuffers(n, renderbuffers) {
            for (var i = 0; i < n; i++) {
                var id = HEAP32[renderbuffers + i * 4 >> 2];
                var renderbuffer = GL.renderbuffers[id];
                if (!renderbuffer) continue;
                GLctx.deleteRenderbuffer(renderbuffer);
                renderbuffer.name = 0;
                GL.renderbuffers[id] = null
            }
        }

        function _glDeleteShader(id) {
            if (!id) return;
            var shader = GL.shaders[id];
            if (!shader) {
                GL.recordError(1281);
                return
            }
            GLctx.deleteShader(shader);
            GL.shaders[id] = null
        }

        function _glDeleteSync(id) {
            if (!id) return;
            var sync = GL.syncs[id];
            if (!sync) {
                GL.recordError(1281);
                return
            }
            GLctx.deleteSync(sync);
            sync.name = 0;
            GL.syncs[id] = null
        }

        function _glDeleteTextures(n, textures) {
            for (var i = 0; i < n; i++) {
                var id = HEAP32[textures + i * 4 >> 2];
                var texture = GL.textures[id];
                if (!texture) continue;
                GLctx.deleteTexture(texture);
                texture.name = 0;
                GL.textures[id] = null
            }
        }

        function _glDeleteTransformFeedbacks(n, ids) {
            for (var i = 0; i < n; i++) {
                var id = HEAP32[ids + i * 4 >> 2];
                var transformFeedback = GL.transformFeedbacks[id];
                if (!transformFeedback) continue;
                GLctx["deleteTransformFeedback"](transformFeedback);
                transformFeedback.name = 0;
                GL.transformFeedbacks[id] = null
            }
        }

        function _glDeleteVertexArrays(n, vaos) {
            for (var i = 0; i < n; i++) {
                var id = HEAP32[vaos + i * 4 >> 2];
                GLctx["deleteVertexArray"](GL.vaos[id]);
                GL.vaos[id] = null
            }
        }

        function _glDepthFunc(x0) {
            GLctx["depthFunc"](x0)
        }

        function _glDepthMask(flag) {
            GLctx.depthMask(!!flag)
        }

        function _glDepthRangef(x0, x1) {
            GLctx["depthRange"](x0, x1)
        }

        function _glDisable(x0) {
            GLctx["disable"](x0)
        }

        function _glDrawArrays(mode, first, count) {
            GLctx.drawArrays(mode, first, count)
        }

        function _glDrawArraysInstanced(mode, first, count, primcount) {
            GLctx["drawArraysInstanced"](mode, first, count, primcount)
        }

        function _glDrawArraysInstancedBaseInstanceANGLE(mode, first, count, instanceCount, baseInstance) {
            GLctx.dibvbi["drawArraysInstancedBaseInstanceWEBGL"](mode, first, count, instanceCount, baseInstance)
        }
        var tempFixedLengthArray = [];

        function _glDrawBuffers(n, bufs) {
            var bufArray = tempFixedLengthArray[n];
            for (var i = 0; i < n; i++) {
                bufArray[i] = HEAP32[bufs + i * 4 >> 2]
            }
            GLctx["drawBuffers"](bufArray)
        }

        function _glDrawElements(mode, count, type, indices) {
            GLctx.drawElements(mode, count, type, indices)
        }

        function _glDrawElementsInstanced(mode, count, type, indices, primcount) {
            GLctx["drawElementsInstanced"](mode, count, type, indices, primcount)
        }

        function _glDrawElementsInstancedBaseVertexBaseInstanceANGLE(mode, count, type, offset, instanceCount, baseVertex, baseinstance) {
            GLctx.dibvbi["drawElementsInstancedBaseVertexBaseInstanceWEBGL"](mode, count, type, offset, instanceCount, baseVertex, baseinstance)
        }

        function _glDrawRangeElements(mode, start, end, count, type, indices) {
            _glDrawElements(mode, count, type, indices)
        }

        function _glEnable(x0) {
            GLctx["enable"](x0)
        }

        function _glEnableVertexAttribArray(index) {
            GLctx.enableVertexAttribArray(index)
        }

        function _glEndQuery(x0) {
            GLctx["endQuery"](x0)
        }

        function _glEndTransformFeedback() {
            GLctx["endTransformFeedback"]()
        }

        function _glFenceSync(condition, flags) {
            var sync = GLctx.fenceSync(condition, flags);
            if (sync) {
                var id = GL.getNewId(GL.syncs);
                sync.name = id;
                GL.syncs[id] = sync;
                return id
            }
            return 0
        }

        function _glFlush() {
            GLctx["flush"]()
        }

        function _glFramebufferRenderbuffer(target, attachment, renderbuffertarget, renderbuffer) {
            GLctx.framebufferRenderbuffer(target, attachment, renderbuffertarget, GL.renderbuffers[renderbuffer])
        }

        function _glFramebufferTexture2D(target, attachment, textarget, texture, level) {
            GLctx.framebufferTexture2D(target, attachment, textarget, GL.textures[texture], level)
        }

        function _glFramebufferTextureLayer(target, attachment, texture, level, layer) {
            GLctx.framebufferTextureLayer(target, attachment, GL.textures[texture], level, layer)
        }

        function __glGenObject(n, buffers, createFunction, objectTable) {
            for (var i = 0; i < n; i++) {
                var buffer = GLctx[createFunction]();
                var id = buffer && GL.getNewId(objectTable);
                if (buffer) {
                    buffer.name = id;
                    objectTable[id] = buffer
                } else {
                    GL.recordError(1282)
                }
                HEAP32[buffers + i * 4 >> 2] = id
            }
        }

        function _glGenBuffers(n, buffers) {
            __glGenObject(n, buffers, "createBuffer", GL.buffers)
        }

        function _glGenFramebuffers(n, ids) {
            __glGenObject(n, ids, "createFramebuffer", GL.framebuffers)
        }

        function _glGenQueries(n, ids) {
            __glGenObject(n, ids, "createQuery", GL.queries)
        }

        function _glGenRenderbuffers(n, renderbuffers) {
            __glGenObject(n, renderbuffers, "createRenderbuffer", GL.renderbuffers)
        }

        function _glGenTextures(n, textures) {
            __glGenObject(n, textures, "createTexture", GL.textures)
        }

        function _glGenTransformFeedbacks(n, ids) {
            __glGenObject(n, ids, "createTransformFeedback", GL.transformFeedbacks)
        }

        function _glGenVertexArrays(n, arrays) {
            __glGenObject(n, arrays, "createVertexArray", GL.vaos)
        }

        function _glGenerateMipmap(x0) {
            GLctx["generateMipmap"](x0)
        }

        function _glGetBufferParameteriv(target, value, data) {
            if (!data) {
                GL.recordError(1281);
                return
            }
            HEAP32[data >> 2] = GLctx.getBufferParameter(target, value)
        }

        function _glGetBufferSubData(target, offset, size, data) {
            if (!data) {
                GL.recordError(1281);
                return
            }
            size && GLctx["getBufferSubData"](target, offset, HEAPU8, data, size)
        }

        function _glGetError() {
            var error = GLctx.getError() || GL.lastError;
            GL.lastError = 0;
            return error
        }

        function readI53FromI64(ptr) {
            return HEAPU32[ptr >> 2] + HEAP32[ptr + 4 >> 2] * 4294967296
        }

        function readI53FromU64(ptr) {
            return HEAPU32[ptr >> 2] + HEAPU32[ptr + 4 >> 2] * 4294967296
        }

        function writeI53ToI64(ptr, num) {
            HEAPU32[ptr >> 2] = num;
            HEAPU32[ptr + 4 >> 2] = (num - HEAPU32[ptr >> 2]) / 4294967296;
            var deserialized = num >= 0 ? readI53FromU64(ptr) : readI53FromI64(ptr);
            if (deserialized != num) warnOnce("writeI53ToI64() out of range: serialized JS Number " + num + " to Wasm heap as bytes lo=" + ptrToString(HEAPU32[ptr >> 2]) + ", hi=" + ptrToString(HEAPU32[ptr + 4 >> 2]) + ", which deserializes back to " + deserialized + " instead!")
        }

        function emscriptenWebGLGet(name_, p, type) {
            if (!p) {
                GL.recordError(1281);
                return
            }
            var ret = undefined;
            switch (name_) {
                case 36346:
                    ret = 1;
                    break;
                case 36344:
                    if (type != 0 && type != 1) {
                        GL.recordError(1280)
                    }
                    return;
                case 34814:
                case 36345:
                    ret = 0;
                    break;
                case 34466:
                    var formats = GLctx.getParameter(34467);
                    ret = formats ? formats.length : 0;
                    break;
                case 33309:
                    if (GL.currentContext.version < 2) {
                        GL.recordError(1282);
                        return
                    }
                    var exts = GLctx.getSupportedExtensions() || [];
                    ret = 2 * exts.length;
                    break;
                case 33307:
                case 33308:
                    if (GL.currentContext.version < 2) {
                        GL.recordError(1280);
                        return
                    }
                    ret = name_ == 33307 ? 3 : 0;
                    break
            }
            if (ret === undefined) {
                var result = GLctx.getParameter(name_);
                switch (typeof result) {
                    case "number":
                        ret = result;
                        break;
                    case "boolean":
                        ret = result ? 1 : 0;
                        break;
                    case "string":
                        GL.recordError(1280);
                        return;
                    case "object":
                        if (result === null) {
                            switch (name_) {
                                case 34964:
                                case 35725:
                                case 34965:
                                case 36006:
                                case 36007:
                                case 32873:
                                case 34229:
                                case 36662:
                                case 36663:
                                case 35053:
                                case 35055:
                                case 36010:
                                case 35097:
                                case 35869:
                                case 32874:
                                case 36389:
                                case 35983:
                                case 35368:
                                case 34068: {
                                    ret = 0;
                                    break
                                }
                                default: {
                                    GL.recordError(1280);
                                    return
                                }
                            }
                        } else if (result instanceof Float32Array || result instanceof Uint32Array || result instanceof Int32Array || result instanceof Array) {
                            for (var i = 0; i < result.length; ++i) {
                                switch (type) {
                                    case 0:
                                        HEAP32[p + i * 4 >> 2] = result[i];
                                        break;
                                    case 2:
                                        HEAPF32[p + i * 4 >> 2] = result[i];
                                        break;
                                    case 4:
                                        HEAP8[p + i >> 0] = result[i] ? 1 : 0;
                                        break
                                }
                            }
                            return
                        } else {
                            try {
                                ret = result.name | 0
                            } catch (e) {
                                GL.recordError(1280);
                                err("GL_INVALID_ENUM in glGet" + type + "v: Unknown object returned from WebGL getParameter(" + name_ + ")! (error: " + e + ")");
                                return
                            }
                        }
                        break;
                    default:
                        GL.recordError(1280);
                        err("GL_INVALID_ENUM in glGet" + type + "v: Native code calling glGet" + type + "v(" + name_ + ") and it returns " + result + " of type " + typeof result + "!");
                        return
                }
            }
            switch (type) {
                case 1:
                    writeI53ToI64(p, ret);
                    break;
                case 0:
                    HEAP32[p >> 2] = ret;
                    break;
                case 2:
                    HEAPF32[p >> 2] = ret;
                    break;
                case 4:
                    HEAP8[p >> 0] = ret ? 1 : 0;
                    break
            }
        }

        function _glGetFloatv(name_, p) {
            emscriptenWebGLGet(name_, p, 2)
        }

        function _glGetIntegerv(name_, p) {
            emscriptenWebGLGet(name_, p, 0)
        }

        function _glGetProgramInfoLog(program, maxLength, length, infoLog) {
            var log = GLctx.getProgramInfoLog(GL.programs[program]);
            if (log === null) log = "(unknown error)";
            var numBytesWrittenExclNull = maxLength > 0 && infoLog ? stringToUTF8(log, infoLog, maxLength) : 0;
            if (length) HEAP32[length >> 2] = numBytesWrittenExclNull
        }

        function _glGetProgramiv(program, pname, p) {
            if (!p) {
                GL.recordError(1281);
                return
            }
            if (program >= GL.counter) {
                GL.recordError(1281);
                return
            }
            program = GL.programs[program];
            if (pname == 35716) {
                var log = GLctx.getProgramInfoLog(program);
                if (log === null) log = "(unknown error)";
                HEAP32[p >> 2] = log.length + 1
            } else if (pname == 35719) {
                if (!program.maxUniformLength) {
                    for (var i = 0; i < GLctx.getProgramParameter(program, 35718); ++i) {
                        program.maxUniformLength = Math.max(program.maxUniformLength, GLctx.getActiveUniform(program, i).name.length + 1)
                    }
                }
                HEAP32[p >> 2] = program.maxUniformLength
            } else if (pname == 35722) {
                if (!program.maxAttributeLength) {
                    for (var i = 0; i < GLctx.getProgramParameter(program, 35721); ++i) {
                        program.maxAttributeLength = Math.max(program.maxAttributeLength, GLctx.getActiveAttrib(program, i).name.length + 1)
                    }
                }
                HEAP32[p >> 2] = program.maxAttributeLength
            } else if (pname == 35381) {
                if (!program.maxUniformBlockNameLength) {
                    for (var i = 0; i < GLctx.getProgramParameter(program, 35382); ++i) {
                        program.maxUniformBlockNameLength = Math.max(program.maxUniformBlockNameLength, GLctx.getActiveUniformBlockName(program, i).length + 1)
                    }
                }
                HEAP32[p >> 2] = program.maxUniformBlockNameLength
            } else {
                HEAP32[p >> 2] = GLctx.getProgramParameter(program, pname)
            }
        }

        function _glGetQueryObjectuiv(id, pname, params) {
            if (!params) {
                GL.recordError(1281);
                return
            }
            var query = GL.queries[id];
            var param = GLctx["getQueryParameter"](query, pname);
            var ret;
            if (typeof param == "boolean") {
                ret = param ? 1 : 0
            } else {
                ret = param
            }
            HEAP32[params >> 2] = ret
        }

        function _glGetShaderInfoLog(shader, maxLength, length, infoLog) {
            var log = GLctx.getShaderInfoLog(GL.shaders[shader]);
            if (log === null) log = "(unknown error)";
            var numBytesWrittenExclNull = maxLength > 0 && infoLog ? stringToUTF8(log, infoLog, maxLength) : 0;
            if (length) HEAP32[length >> 2] = numBytesWrittenExclNull
        }

        function _glGetShaderiv(shader, pname, p) {
            if (!p) {
                GL.recordError(1281);
                return
            }
            if (pname == 35716) {
                var log = GLctx.getShaderInfoLog(GL.shaders[shader]);
                if (log === null) log = "(unknown error)";
                var logLength = log ? log.length + 1 : 0;
                HEAP32[p >> 2] = logLength
            } else if (pname == 35720) {
                var source = GLctx.getShaderSource(GL.shaders[shader]);
                var sourceLength = source ? source.length + 1 : 0;
                HEAP32[p >> 2] = sourceLength
            } else {
                HEAP32[p >> 2] = GLctx.getShaderParameter(GL.shaders[shader], pname)
            }
        }

        function stringToNewUTF8(jsString) {
            var length = lengthBytesUTF8(jsString) + 1;
            var cString = _malloc(length);
            stringToUTF8(jsString, cString, length);
            return cString
        }

        function _glGetString(name_) {
            var ret = GL.stringCache[name_];
            if (!ret) {
                switch (name_) {
                    case 7939:
                        var exts = GLctx.getSupportedExtensions() || [];
                        exts = exts.concat(exts.map(function(e) {
                            return "GL_" + e
                        }));
                        ret = stringToNewUTF8(exts.join(" "));
                        break;
                    case 7936:
                    case 7937:
                    case 37445:
                    case 37446:
                        var s = GLctx.getParameter(name_);
                        if (!s) {
                            GL.recordError(1280)
                        }
                        ret = s && stringToNewUTF8(s);
                        break;
                    case 7938:
                        var glVersion = GLctx.getParameter(7938);
                        if (true) glVersion = "OpenGL ES 3.0 (" + glVersion + ")";
                        else {
                            glVersion = "OpenGL ES 2.0 (" + glVersion + ")"
                        }
                        ret = stringToNewUTF8(glVersion);
                        break;
                    case 35724:
                        var glslVersion = GLctx.getParameter(35724);
                        var ver_re = /^WebGL GLSL ES ([0-9]\.[0-9][0-9]?)(?:$| .*)/;
                        var ver_num = glslVersion.match(ver_re);
                        if (ver_num !== null) {
                            if (ver_num[1].length == 3) ver_num[1] = ver_num[1] + "0";
                            glslVersion = "OpenGL ES GLSL ES " + ver_num[1] + " (" + glslVersion + ")"
                        }
                        ret = stringToNewUTF8(glslVersion);
                        break;
                    default:
                        GL.recordError(1280)
                }
                GL.stringCache[name_] = ret
            }
            return ret
        }

        function _glGetStringi(name, index) {
            if (GL.currentContext.version < 2) {
                GL.recordError(1282);
                return 0
            }
            var stringiCache = GL.stringiCache[name];
            if (stringiCache) {
                if (index < 0 || index >= stringiCache.length) {
                    GL.recordError(1281);
                    return 0
                }
                return stringiCache[index]
            }
            switch (name) {
                case 7939:
                    var exts = GLctx.getSupportedExtensions() || [];
                    exts = exts.concat(exts.map(function(e) {
                        return "GL_" + e
                    }));
                    exts = exts.map(function(e) {
                        return stringToNewUTF8(e)
                    });
                    stringiCache = GL.stringiCache[name] = exts;
                    if (index < 0 || index >= stringiCache.length) {
                        GL.recordError(1281);
                        return 0
                    }
                    return stringiCache[index];
                default:
                    GL.recordError(1280);
                    return 0
            }
        }

        function _glGetUniformBlockIndex(program, uniformBlockName) {
            return GLctx["getUniformBlockIndex"](GL.programs[program], UTF8ToString(uniformBlockName))
        }

        function webglGetLeftBracePos(name) {
            return name.slice(-1) == "]" && name.lastIndexOf("[")
        }

        function webglPrepareUniformLocationsBeforeFirstUse(program) {
            var uniformLocsById = program.uniformLocsById,
                uniformSizeAndIdsByName = program.uniformSizeAndIdsByName,
                i, j;
            if (!uniformLocsById) {
                program.uniformLocsById = uniformLocsById = {};
                program.uniformArrayNamesById = {};
                for (i = 0; i < GLctx.getProgramParameter(program, 35718); ++i) {
                    var u = GLctx.getActiveUniform(program, i);
                    var nm = u.name;
                    var sz = u.size;
                    var lb = webglGetLeftBracePos(nm);
                    var arrayName = lb > 0 ? nm.slice(0, lb) : nm;
                    var id = program.uniformIdCounter;
                    program.uniformIdCounter += sz;
                    uniformSizeAndIdsByName[arrayName] = [sz, id];
                    for (j = 0; j < sz; ++j) {
                        uniformLocsById[id] = j;
                        program.uniformArrayNamesById[id++] = arrayName
                    }
                }
            }
        }

        function _glGetUniformLocation(program, name) {
            name = UTF8ToString(name);
            if (program = GL.programs[program]) {
                webglPrepareUniformLocationsBeforeFirstUse(program);
                var uniformLocsById = program.uniformLocsById;
                var arrayIndex = 0;
                var uniformBaseName = name;
                var leftBrace = webglGetLeftBracePos(name);
                if (leftBrace > 0) {
                    arrayIndex = jstoi_q(name.slice(leftBrace + 1)) >>> 0;
                    uniformBaseName = name.slice(0, leftBrace)
                }
                var sizeAndId = program.uniformSizeAndIdsByName[uniformBaseName];
                if (sizeAndId && arrayIndex < sizeAndId[0]) {
                    arrayIndex += sizeAndId[1];
                    if (uniformLocsById[arrayIndex] = uniformLocsById[arrayIndex] || GLctx.getUniformLocation(program, name)) {
                        return arrayIndex
                    }
                }
            } else {
                GL.recordError(1281)
            }
            return -1
        }

        function _glInvalidateFramebuffer(target, numAttachments, attachments) {
            var list = tempFixedLengthArray[numAttachments];
            for (var i = 0; i < numAttachments; i++) {
                list[i] = HEAP32[attachments + i * 4 >> 2]
            }
            GLctx["invalidateFramebuffer"](target, list)
        }

        function _glInvalidateSubFramebuffer(target, numAttachments, attachments, x, y, width, height) {
            var list = tempFixedLengthArray[numAttachments];
            for (var i = 0; i < numAttachments; i++) {
                list[i] = HEAP32[attachments + i * 4 >> 2]
            }
            GLctx["invalidateSubFramebuffer"](target, list, x, y, width, height)
        }

        function _glLinkProgram(program) {
            program = GL.programs[program];
            GLctx.linkProgram(program);
            program.uniformLocsById = 0;
            program.uniformSizeAndIdsByName = {}
        }

        function _glMultiDrawArraysANGLE(mode, firsts, counts, drawcount) {
            GLctx.multiDrawWebgl["multiDrawArraysWEBGL"](mode, HEAP32, firsts >> 2, HEAP32, counts >> 2, drawcount)
        }

        function _glMultiDrawArraysInstancedANGLE(mode, firsts, counts, instanceCounts, drawcount) {
            GLctx.multiDrawWebgl["multiDrawArraysInstancedWEBGL"](mode, HEAP32, firsts >> 2, HEAP32, counts >> 2, HEAP32, instanceCounts >> 2, drawcount)
        }

        function _glMultiDrawArraysInstancedBaseInstanceANGLE(mode, firsts, counts, instanceCounts, baseInstances, drawCount) {
            GLctx.mdibvbi["multiDrawArraysInstancedBaseInstanceWEBGL"](mode, HEAP32, firsts >> 2, HEAP32, counts >> 2, HEAP32, instanceCounts >> 2, HEAPU32, baseInstances >> 2, drawCount)
        }

        function _glMultiDrawElementsANGLE(mode, counts, type, offsets, drawcount) {
            GLctx.multiDrawWebgl["multiDrawElementsWEBGL"](mode, HEAP32, counts >> 2, type, HEAP32, offsets >> 2, drawcount)
        }

        function _glMultiDrawElementsInstancedANGLE(mode, counts, type, offsets, instanceCounts, drawcount) {
            GLctx.multiDrawWebgl["multiDrawElementsInstancedWEBGL"](mode, HEAP32, counts >> 2, type, HEAP32, offsets >> 2, HEAP32, instanceCounts >> 2, drawcount)
        }

        function _glMultiDrawElementsInstancedBaseVertexBaseInstanceANGLE(mode, counts, type, offsets, instanceCounts, baseVertices, baseInstances, drawCount) {
            GLctx.mdibvbi["multiDrawElementsInstancedBaseVertexBaseInstanceWEBGL"](mode, HEAP32, counts >> 2, type, HEAP32, offsets >> 2, HEAP32, instanceCounts >> 2, HEAP32, baseVertices >> 2, HEAPU32, baseInstances >> 2, drawCount)
        }

        function _glPixelStorei(pname, param) {
            if (pname == 3317) {
                GL.unpackAlignment = param
            }
            GLctx.pixelStorei(pname, param)
        }

        function _glReadBuffer(x0) {
            GLctx["readBuffer"](x0)
        }

        function computeUnpackAlignedImageSize(width, height, sizePerPixel, alignment) {
            function roundedToNextMultipleOf(x, y) {
                return x + y - 1 & -y
            }
            var plainRowSize = width * sizePerPixel;
            var alignedRowSize = roundedToNextMultipleOf(plainRowSize, alignment);
            return height * alignedRowSize
        }

        function __colorChannelsInGlTextureFormat(format) {
            var colorChannels = {
                5: 3,
                6: 4,
                8: 2,
                29502: 3,
                29504: 4,
                26917: 2,
                26918: 2,
                29846: 3,
                29847: 4
            };
            return colorChannels[format - 6402] || 1
        }

        function heapObjectForWebGLType(type) {
            type -= 5120;
            if (type == 0) return HEAP8;
            if (type == 1) return HEAPU8;
            if (type == 2) return HEAP16;
            if (type == 4) return HEAP32;
            if (type == 6) return HEAPF32;
            if (type == 5 || type == 28922 || type == 28520 || type == 30779 || type == 30782) return HEAPU32;
            return HEAPU16
        }

        function heapAccessShiftForWebGLHeap(heap) {
            return 31 - Math.clz32(heap.BYTES_PER_ELEMENT)
        }

        function emscriptenWebGLGetTexPixelData(type, format, width, height, pixels, internalFormat) {
            var heap = heapObjectForWebGLType(type);
            var shift = heapAccessShiftForWebGLHeap(heap);
            var byteSize = 1 << shift;
            var sizePerPixel = __colorChannelsInGlTextureFormat(format) * byteSize;
            var bytes = computeUnpackAlignedImageSize(width, height, sizePerPixel, GL.unpackAlignment);
            return heap.subarray(pixels >> shift, pixels + bytes >> shift)
        }

        function _glReadPixels(x, y, width, height, format, type, pixels) {
            if (true) {
                if (GLctx.currentPixelPackBufferBinding) {
                    GLctx.readPixels(x, y, width, height, format, type, pixels)
                } else {
                    var heap = heapObjectForWebGLType(type);
                    GLctx.readPixels(x, y, width, height, format, type, heap, pixels >> heapAccessShiftForWebGLHeap(heap))
                }
                return
            }
            var pixelData = emscriptenWebGLGetTexPixelData(type, format, width, height, pixels, format);
            if (!pixelData) {
                GL.recordError(1280);
                return
            }
            GLctx.readPixels(x, y, width, height, format, type, pixelData)
        }

        function _glRenderbufferStorage(x0, x1, x2, x3) {
            GLctx["renderbufferStorage"](x0, x1, x2, x3)
        }

        function _glRenderbufferStorageMultisample(x0, x1, x2, x3, x4) {
            GLctx["renderbufferStorageMultisample"](x0, x1, x2, x3, x4)
        }

        function _glShaderSource(shader, count, string, length) {
            var source = GL.getSource(shader, count, string, length);
            GLctx.shaderSource(GL.shaders[shader], source)
        }

        function _glStencilFunc(x0, x1, x2) {
            GLctx["stencilFunc"](x0, x1, x2)
        }

        function _glStencilOp(x0, x1, x2) {
            GLctx["stencilOp"](x0, x1, x2)
        }

        function _glTexImage2D(target, level, internalFormat, width, height, border, format, type, pixels) {
            if (true) {
                if (GLctx.currentPixelUnpackBufferBinding) {
                    GLctx.texImage2D(target, level, internalFormat, width, height, border, format, type, pixels)
                } else if (pixels) {
                    var heap = heapObjectForWebGLType(type);
                    GLctx.texImage2D(target, level, internalFormat, width, height, border, format, type, heap, pixels >> heapAccessShiftForWebGLHeap(heap))
                } else {
                    GLctx.texImage2D(target, level, internalFormat, width, height, border, format, type, null)
                }
                return
            }
            GLctx.texImage2D(target, level, internalFormat, width, height, border, format, type, pixels ? emscriptenWebGLGetTexPixelData(type, format, width, height, pixels, internalFormat) : null)
        }

        function _glTexImage3D(target, level, internalFormat, width, height, depth, border, format, type, pixels) {
            if (GLctx.currentPixelUnpackBufferBinding) {
                GLctx["texImage3D"](target, level, internalFormat, width, height, depth, border, format, type, pixels)
            } else if (pixels) {
                var heap = heapObjectForWebGLType(type);
                GLctx["texImage3D"](target, level, internalFormat, width, height, depth, border, format, type, heap, pixels >> heapAccessShiftForWebGLHeap(heap))
            } else {
                GLctx["texImage3D"](target, level, internalFormat, width, height, depth, border, format, type, null)
            }
        }

        function _glTexParameterf(x0, x1, x2) {
            GLctx["texParameterf"](x0, x1, x2)
        }

        function _glTexParameterfv(target, pname, params) {
            var param = HEAPF32[params >> 2];
            GLctx.texParameterf(target, pname, param)
        }

        function _glTexParameteri(x0, x1, x2) {
            GLctx["texParameteri"](x0, x1, x2)
        }

        function _glTexParameteriv(target, pname, params) {
            var param = HEAP32[params >> 2];
            GLctx.texParameteri(target, pname, param)
        }

        function _glTexStorage2D(x0, x1, x2, x3, x4) {
            GLctx["texStorage2D"](x0, x1, x2, x3, x4)
        }

        function _glTexStorage3D(x0, x1, x2, x3, x4, x5) {
            GLctx["texStorage3D"](x0, x1, x2, x3, x4, x5)
        }

        function _glTexSubImage2D(target, level, xoffset, yoffset, width, height, format, type, pixels) {
            if (true) {
                if (GLctx.currentPixelUnpackBufferBinding) {
                    GLctx.texSubImage2D(target, level, xoffset, yoffset, width, height, format, type, pixels)
                } else if (pixels) {
                    var heap = heapObjectForWebGLType(type);
                    GLctx.texSubImage2D(target, level, xoffset, yoffset, width, height, format, type, heap, pixels >> heapAccessShiftForWebGLHeap(heap))
                } else {
                    GLctx.texSubImage2D(target, level, xoffset, yoffset, width, height, format, type, null)
                }
                return
            }
            var pixelData = null;
            if (pixels) pixelData = emscriptenWebGLGetTexPixelData(type, format, width, height, pixels, 0);
            GLctx.texSubImage2D(target, level, xoffset, yoffset, width, height, format, type, pixelData)
        }

        function _glTexSubImage3D(target, level, xoffset, yoffset, zoffset, width, height, depth, format, type, pixels) {
            if (GLctx.currentPixelUnpackBufferBinding) {
                GLctx["texSubImage3D"](target, level, xoffset, yoffset, zoffset, width, height, depth, format, type, pixels)
            } else if (pixels) {
                var heap = heapObjectForWebGLType(type);
                GLctx["texSubImage3D"](target, level, xoffset, yoffset, zoffset, width, height, depth, format, type, heap, pixels >> heapAccessShiftForWebGLHeap(heap))
            } else {
                GLctx["texSubImage3D"](target, level, xoffset, yoffset, zoffset, width, height, depth, format, type, null)
            }
        }

        function _glTransformFeedbackVaryings(program, count, varyings, bufferMode) {
            program = GL.programs[program];
            var vars = [];
            for (var i = 0; i < count; i++) vars.push(UTF8ToString(HEAP32[varyings + i * 4 >> 2]));
            GLctx["transformFeedbackVaryings"](program, vars, bufferMode)
        }

        function webglGetUniformLocation(location) {
            var p = GLctx.currentProgram;
            if (p) {
                var webglLoc = p.uniformLocsById[location];
                if (typeof webglLoc == "number") {
                    p.uniformLocsById[location] = webglLoc = GLctx.getUniformLocation(p, p.uniformArrayNamesById[location] + (webglLoc > 0 ? "[" + webglLoc + "]" : ""))
                }
                return webglLoc
            } else {
                GL.recordError(1282)
            }
        }

        function _glUniform1f(location, v0) {
            GLctx.uniform1f(webglGetUniformLocation(location), v0)
        }

        function _glUniform1i(location, v0) {
            GLctx.uniform1i(webglGetUniformLocation(location), v0)
        }

        function _glUniform1ui(location, v0) {
            GLctx.uniform1ui(webglGetUniformLocation(location), v0)
        }

        function _glUniform1uiv(location, count, value) {
            count && GLctx.uniform1uiv(webglGetUniformLocation(location), HEAPU32, value >> 2, count)
        }

        function _glUniform2f(location, v0, v1) {
            GLctx.uniform2f(webglGetUniformLocation(location), v0, v1)
        }

        function _glUniform4f(location, v0, v1, v2, v3) {
            GLctx.uniform4f(webglGetUniformLocation(location), v0, v1, v2, v3)
        }

        function _glUniform4i(location, v0, v1, v2, v3) {
            GLctx.uniform4i(webglGetUniformLocation(location), v0, v1, v2, v3)
        }

        function _glUniformBlockBinding(program, uniformBlockIndex, uniformBlockBinding) {
            program = GL.programs[program];
            GLctx["uniformBlockBinding"](program, uniformBlockIndex, uniformBlockBinding)
        }

        function _glUseProgram(program) {
            program = GL.programs[program];
            GLctx.useProgram(program);
            GLctx.currentProgram = program
        }

        function _glVertexAttribDivisor(index, divisor) {
            GLctx["vertexAttribDivisor"](index, divisor)
        }

        function _glVertexAttribIPointer(index, size, type, stride, ptr) {
            GLctx["vertexAttribIPointer"](index, size, type, stride, ptr)
        }

        function _glVertexAttribPointer(index, size, type, normalized, stride, ptr) {
            GLctx.vertexAttribPointer(index, size, type, !!normalized, stride, ptr)
        }

        function _glViewport(x0, x1, x2, x3) {
            GLctx["viewport"](x0, x1, x2, x3)
        }

        function _magnumPlatformCanvasId() {
            var id = "#" + Module["canvas"].id;
            var bytes = lengthBytesUTF8(id) + 1;
            var memory = _malloc(bytes);
            stringToUTF8(id, memory, bytes);
            return memory
        }

        function _magnumPlatformKeyboardListeningElement() {
            var element = Module["keyboardListeningElement"] || document;
            if (element === document) return 1;
            if (element === window) return 2;
            if ("id" in element) {
                var id = "#" + element.id;
                var bytes = lengthBytesUTF8(id) + 1;
                var memory = _malloc(bytes);
                stringToUTF8(id, memory, bytes);
                return memory
            }
            return 0
        }

        function dynCallLegacy(sig, ptr, args) {
            assert(typeof dynCalls != "undefined", "Global dynCalls dictionary was not generated in the build! Pass -sDEFAULT_LIBRARY_FUNCS_TO_INCLUDE=$dynCall linker flag to include it!");
            assert(sig in dynCalls, "bad function pointer type - sig is not in dynCalls: '" + sig + "'");
            if (args && args.length) {
                assert(args.length === sig.substring(1).replace(/j/g, "--").length)
            } else {
                assert(sig.length == 1)
            }
            var f = dynCalls[sig];
            return args && args.length ? f.apply(null, [ptr].concat(args)) : f.call(null, ptr)
        }

        function dynCall(sig, ptr, args) {
            if (sig.includes("j")) {
                return dynCallLegacy(sig, ptr, args)
            }
            assert(getWasmTableEntry(ptr), "missing table entry in dynCall: " + ptr);
            var rtn = getWasmTableEntry(ptr).apply(null, args);
            return rtn
        }

        function _magnumPlatformRequestAnimationFrame(callback, state) {
            var drawEvent = function() {
                var id = window.requestAnimationFrame(drawEvent);
                if (!dynCall("ii", callback, [state])) window.cancelAnimationFrame(id)
            };
            window.requestAnimationFrame(drawEvent)
        }

        function __isLeapYear(year) {
            return year % 4 === 0 && (year % 100 !== 0 || year % 400 === 0)
        }

        function __arraySum(array, index) {
            var sum = 0;
            for (var i = 0; i <= index; sum += array[i++]) {}
            return sum
        }
        var __MONTH_DAYS_LEAP = [31, 29, 31, 30, 31, 30, 31, 31, 30, 31, 30, 31];
        var __MONTH_DAYS_REGULAR = [31, 28, 31, 30, 31, 30, 31, 31, 30, 31, 30, 31];

        function __addDays(date, days) {
            var newDate = new Date(date.getTime());
            while (days > 0) {
                var leap = __isLeapYear(newDate.getFullYear());
                var currentMonth = newDate.getMonth();
                var daysInCurrentMonth = (leap ? __MONTH_DAYS_LEAP : __MONTH_DAYS_REGULAR)[currentMonth];
                if (days > daysInCurrentMonth - newDate.getDate()) {
                    days -= daysInCurrentMonth - newDate.getDate() + 1;
                    newDate.setDate(1);
                    if (currentMonth < 11) {
                        newDate.setMonth(currentMonth + 1)
                    } else {
                        newDate.setMonth(0);
                        newDate.setFullYear(newDate.getFullYear() + 1)
                    }
                } else {
                    newDate.setDate(newDate.getDate() + days);
                    return newDate
                }
            }
            return newDate
        }

        function writeArrayToMemory(array, buffer) {
            assert(array.length >= 0, "writeArrayToMemory array must have a length (should be an array or typed array)");
            HEAP8.set(array, buffer)
        }

        function _strftime(s, maxsize, format, tm) {
            var tm_zone = HEAP32[tm + 40 >> 2];
            var date = {
                tm_sec: HEAP32[tm >> 2],
                tm_min: HEAP32[tm + 4 >> 2],
                tm_hour: HEAP32[tm + 8 >> 2],
                tm_mday: HEAP32[tm + 12 >> 2],
                tm_mon: HEAP32[tm + 16 >> 2],
                tm_year: HEAP32[tm + 20 >> 2],
                tm_wday: HEAP32[tm + 24 >> 2],
                tm_yday: HEAP32[tm + 28 >> 2],
                tm_isdst: HEAP32[tm + 32 >> 2],
                tm_gmtoff: HEAP32[tm + 36 >> 2],
                tm_zone: tm_zone ? UTF8ToString(tm_zone) : ""
            };
            var pattern = UTF8ToString(format);
            var EXPANSION_RULES_1 = {
                "%c": "%a %b %d %H:%M:%S %Y",
                "%D": "%m/%d/%y",
                "%F": "%Y-%m-%d",
                "%h": "%b",
                "%r": "%I:%M:%S %p",
                "%R": "%H:%M",
                "%T": "%H:%M:%S",
                "%x": "%m/%d/%y",
                "%X": "%H:%M:%S",
                "%Ec": "%c",
                "%EC": "%C",
                "%Ex": "%m/%d/%y",
                "%EX": "%H:%M:%S",
                "%Ey": "%y",
                "%EY": "%Y",
                "%Od": "%d",
                "%Oe": "%e",
                "%OH": "%H",
                "%OI": "%I",
                "%Om": "%m",
                "%OM": "%M",
                "%OS": "%S",
                "%Ou": "%u",
                "%OU": "%U",
                "%OV": "%V",
                "%Ow": "%w",
                "%OW": "%W",
                "%Oy": "%y"
            };
            for (var rule in EXPANSION_RULES_1) {
                pattern = pattern.replace(new RegExp(rule, "g"), EXPANSION_RULES_1[rule])
            }
            var WEEKDAYS = ["Sunday", "Monday", "Tuesday", "Wednesday", "Thursday", "Friday", "Saturday"];
            var MONTHS = ["January", "February", "March", "April", "May", "June", "July", "August", "September", "October", "November", "December"];

            function leadingSomething(value, digits, character) {
                var str = typeof value == "number" ? value.toString() : value || "";
                while (str.length < digits) {
                    str = character[0] + str
                }
                return str
            }

            function leadingNulls(value, digits) {
                return leadingSomething(value, digits, "0")
            }

            function compareByDay(date1, date2) {
                function sgn(value) {
                    return value < 0 ? -1 : value > 0 ? 1 : 0
                }
                var compare;
                if ((compare = sgn(date1.getFullYear() - date2.getFullYear())) === 0) {
                    if ((compare = sgn(date1.getMonth() - date2.getMonth())) === 0) {
                        compare = sgn(date1.getDate() - date2.getDate())
                    }
                }
                return compare
            }

            function getFirstWeekStartDate(janFourth) {
                switch (janFourth.getDay()) {
                    case 0:
                        return new Date(janFourth.getFullYear() - 1, 11, 29);
                    case 1:
                        return janFourth;
                    case 2:
                        return new Date(janFourth.getFullYear(), 0, 3);
                    case 3:
                        return new Date(janFourth.getFullYear(), 0, 2);
                    case 4:
                        return new Date(janFourth.getFullYear(), 0, 1);
                    case 5:
                        return new Date(janFourth.getFullYear() - 1, 11, 31);
                    case 6:
                        return new Date(janFourth.getFullYear() - 1, 11, 30)
                }
            }

            function getWeekBasedYear(date) {
                var thisDate = __addDays(new Date(date.tm_year + 1900, 0, 1), date.tm_yday);
                var janFourthThisYear = new Date(thisDate.getFullYear(), 0, 4);
                var janFourthNextYear = new Date(thisDate.getFullYear() + 1, 0, 4);
                var firstWeekStartThisYear = getFirstWeekStartDate(janFourthThisYear);
                var firstWeekStartNextYear = getFirstWeekStartDate(janFourthNextYear);
                if (compareByDay(firstWeekStartThisYear, thisDate) <= 0) {
                    if (compareByDay(firstWeekStartNextYear, thisDate) <= 0) {
                        return thisDate.getFullYear() + 1
                    }
                    return thisDate.getFullYear()
                }
                return thisDate.getFullYear() - 1
            }
            var EXPANSION_RULES_2 = {
                "%a": function(date) {
                    return WEEKDAYS[date.tm_wday].substring(0, 3)
                },
                "%A": function(date) {
                    return WEEKDAYS[date.tm_wday]
                },
                "%b": function(date) {
                    return MONTHS[date.tm_mon].substring(0, 3)
                },
                "%B": function(date) {
                    return MONTHS[date.tm_mon]
                },
                "%C": function(date) {
                    var year = date.tm_year + 1900;
                    return leadingNulls(year / 100 | 0, 2)
                },
                "%d": function(date) {
                    return leadingNulls(date.tm_mday, 2)
                },
                "%e": function(date) {
                    return leadingSomething(date.tm_mday, 2, " ")
                },
                "%g": function(date) {
                    return getWeekBasedYear(date).toString().substring(2)
                },
                "%G": function(date) {
                    return getWeekBasedYear(date)
                },
                "%H": function(date) {
                    return leadingNulls(date.tm_hour, 2)
                },
                "%I": function(date) {
                    var twelveHour = date.tm_hour;
                    if (twelveHour == 0) twelveHour = 12;
                    else if (twelveHour > 12) twelveHour -= 12;
                    return leadingNulls(twelveHour, 2)
                },
                "%j": function(date) {
                    return leadingNulls(date.tm_mday + __arraySum(__isLeapYear(date.tm_year + 1900) ? __MONTH_DAYS_LEAP : __MONTH_DAYS_REGULAR, date.tm_mon - 1), 3)
                },
                "%m": function(date) {
                    return leadingNulls(date.tm_mon + 1, 2)
                },
                "%M": function(date) {
                    return leadingNulls(date.tm_min, 2)
                },
                "%n": function() {
                    return "\n"
                },
                "%p": function(date) {
                    if (date.tm_hour >= 0 && date.tm_hour < 12) {
                        return "AM"
                    }
                    return "PM"
                },
                "%S": function(date) {
                    return leadingNulls(date.tm_sec, 2)
                },
                "%t": function() {
                    return "\t"
                },
                "%u": function(date) {
                    return date.tm_wday || 7
                },
                "%U": function(date) {
                    var days = date.tm_yday + 7 - date.tm_wday;
                    return leadingNulls(Math.floor(days / 7), 2)
                },
                "%V": function(date) {
                    var val = Math.floor((date.tm_yday + 7 - (date.tm_wday + 6) % 7) / 7);
                    if ((date.tm_wday + 371 - date.tm_yday - 2) % 7 <= 2) {
                        val++
                    }
                    if (!val) {
                        val = 52;
                        var dec31 = (date.tm_wday + 7 - date.tm_yday - 1) % 7;
                        if (dec31 == 4 || dec31 == 5 && __isLeapYear(date.tm_year % 400 - 1)) {
                            val++
                        }
                    } else if (val == 53) {
                        var jan1 = (date.tm_wday + 371 - date.tm_yday) % 7;
                        if (jan1 != 4 && (jan1 != 3 || !__isLeapYear(date.tm_year))) val = 1
                    }
                    return leadingNulls(val, 2)
                },
                "%w": function(date) {
                    return date.tm_wday
                },
                "%W": function(date) {
                    var days = date.tm_yday + 7 - (date.tm_wday + 6) % 7;
                    return leadingNulls(Math.floor(days / 7), 2)
                },
                "%y": function(date) {
                    return (date.tm_year + 1900).toString().substring(2)
                },
                "%Y": function(date) {
                    return date.tm_year + 1900
                },
                "%z": function(date) {
                    var off = date.tm_gmtoff;
                    var ahead = off >= 0;
                    off = Math.abs(off) / 60;
                    off = off / 60 * 100 + off % 60;
                    return (ahead ? "+" : "-") + String("0000" + off).slice(-4)
                },
                "%Z": function(date) {
                    return date.tm_zone
                },
                "%%": function() {
                    return "%"
                }
            };
            pattern = pattern.replace(/%%/g, "\0\0");
            for (var rule in EXPANSION_RULES_2) {
                if (pattern.includes(rule)) {
                    pattern = pattern.replace(new RegExp(rule, "g"), EXPANSION_RULES_2[rule](date))
                }
            }
            pattern = pattern.replace(/\0\0/g, "%");
            var bytes = intArrayFromString(pattern, false);
            if (bytes.length > maxsize) {
                return 0
            }
            writeArrayToMemory(bytes, s);
            return bytes.length - 1
        }

        function _strftime_l(s, maxsize, format, tm, loc) {
            return _strftime(s, maxsize, format, tm)
        }
        var WebXR = {
            allowLayers: false,
            _curRAF: null,
            _nativize_vec3: function(offset, vec) {
                HEAPF32[offset++] = vec.x;
                HEAPF32[offset++] = vec.y;
                HEAPF32[offset++] = vec.z;
                return offset
            },
            _nativize_vec4: function(offset, vec) {
                offset = WebXR._nativize_vec3(offset, vec);
                HEAPF32[offset++] = vec.w;
                return offset
            },
            _nativize_matrix: function(offset, mat) {
                for (let i = 0; i < 16; ++i) HEAPF32[offset + i] = mat[i];
                return offset + 16
            },
            _nativize_rigid_transform: function(offset, t) {
                offset = WebXR._nativize_matrix(offset, t.matrix);
                offset = WebXR._nativize_vec3(offset, t.position);
                offset = WebXR._nativize_vec4(offset, t.orientation);
                return offset
            },
            _nativize_input_source: function(offset, inputSource, id) {
                let handedness = -1;
                if (inputSource.handedness == "left") handedness = 0;
                else if (inputSource.handedness == "right") handedness = 1;
                let targetRayMode = 0;
                if (inputSource.targetRayMode == "tracked-pointer") targetRayMode = 1;
                else if (inputSource.targetRayMode == "screen") targetRayMode = 2;
                HEAP32[offset++] = id;
                HEAP32[offset++] = handedness;
                HEAP32[offset++] = targetRayMode;
                return offset
            },
            _set_input_callback__deps: ["$dynCall"],
            _set_input_callback: function(event, callback, userData) {
                var s = Module.webxr_session;
                if (!s) return;
                if (!callback) return;
                s.addEventListener(event, function(e) {
                    const inputSource = _malloc(3 * 4);
                    WebXR._nativize_input_source(inputSource >> 2, e.inputSource, i);
                    dynCall("vii", callback, [inputSource, userData]);
                    _free(inputSource)
                })
            },
            _set_session_callback__deps: ["$dynCall"],
            _set_session_callback: function(event, callback, userData) {
                var s = Module.webxr_session;
                if (!s) return;
                if (!callback) return;
                s.addEventListener(event, function() {
                    dynCall("vi", callback, [userData])
                })
            }
        };

        function _webxr_get_input_pose(source, outPosePtr, space) {
            let f = Module.webxr_frame;
            if (!f) {
                console.warn("Cannot call webxr_get_input_pose outside of frame callback");
                return false
            }
            const id = HEAP32[source >> 2];
            const input = Module.webxr_session.inputSources[id];
            const s = space == 0 ? input.gripSpace : input.targetRaySpace;
            if (!s) return false;
            const pose = f.getPose(s, Module.webxr_refSpace);
            if (!pose || Number.isNaN(pose.transform.matrix[0])) return false;
            WebXR._nativize_rigid_transform(outPosePtr >> 2, pose.transform);
            return true
        }

        function _webxr_get_input_sources(outArrayPtr, max, outCountPtr) {
            let s = Module.webxr_session;
            if (!s) return;
            let i = 0;
            let i32Index = outArrayPtr >> 2;
            for (let inputSource of s.inputSources) {
                if (i >= max) break;
                i32Index = WebXR._nativize_input_source(i32Index, inputSource, i);
                ++i
            }
            HEAP32[outCountPtr >> 2] = i
        }

        function _webxr_init(frameCallback, startSessionCallback, endSessionCallback, errorCallback, userData) {
            function onError(errorCode) {
                if (!errorCallback) return;
                dynCall("vii", errorCallback, [userData, errorCode])
            }

            function onSessionEnd(mode) {
                if (!endSessionCallback) return;
                mode = {
                    "inline": 0,
                    "immersive-vr": 1,
                    "immersive-ar": 2
                } [mode];
                dynCall("vii", endSessionCallback, [userData, mode])
            }

            function onSessionStart(mode) {
                if (!startSessionCallback) return;
                mode = {
                    "inline": 0,
                    "immersive-vr": 1,
                    "immersive-ar": 2
                } [mode];
                dynCall("vii", startSessionCallback, [userData, mode])
            }
            const SIZE_OF_WEBXR_RIGID_TRANSFORM = (16 + 3 + 4) * 4;
            const SIZE_OF_WEBXR_VIEW = SIZE_OF_WEBXR_RIGID_TRANSFORM + 16 * 4 + 4 * 4 + 4;
            let viewCount = 0;
            let views = null;

            function onFrame(time, frame) {
                if (!frameCallback) return;
                const session = frame.session;
                if (Module.webxr_session != null) session.requestAnimationFrame(onFrame);
                const pose = WebXR.curPose = frame.getViewerPose(Module.webxr_refSpace);
                if (!pose) return;
                if (viewCount != pose.views.length) {
                    if (views != null) _free(views);
                    viewCount = pose.views.length;
                    views = _malloc(SIZE_OF_WEBXR_VIEW * viewCount + SIZE_OF_WEBXR_RIGID_TRANSFORM)
                }
                const glLayer = session.renderState.baseLayer;
                if (glLayer.framebuffer) {
                    const id = Module.webxr_fbo || GL.getNewId(GL.framebuffers);
                    glLayer.framebuffer.name = id;
                    GL.framebuffers[id] = glLayer.framebuffer;
                    Module.webxr_fbo = id;
                    _glBindFramebuffer(Module.ctx.FRAMEBUFFER, id)
                }
                for (let i = 0; i < pose.views.length; ++i) {
                    const view = pose.views[i];
                    const viewport = glLayer.getViewport(view);
                    let eyeIndex = 0;
                    switch (view.eye) {
                        case "left":
                            eyeIndex = 0;
                            break;
                        case "right":
                            eyeIndex = 1;
                            break;
                        default:
                            eyeIndex = i;
                            break
                    }
                    let offset = views + SIZE_OF_WEBXR_VIEW * eyeIndex;
                    offset = WebXR._nativize_rigid_transform(offset >> 2, view.transform);
                    offset = WebXR._nativize_matrix(offset, view.projectionMatrix);
                    HEAP32[offset++] = viewport.x;
                    HEAP32[offset++] = viewport.y;
                    HEAP32[offset++] = viewport.width;
                    HEAP32[offset++] = viewport.height;
                    HEAP32[offset++] = Module.webxr_fbo
                }
                const headPose = views + SIZE_OF_WEBXR_VIEW * viewCount;
                WebXR._nativize_rigid_transform(headPose >> 2, pose.transform);
                Module.webxr_frame = frame;
                dynCall("viiiii", frameCallback, [userData, time, headPose, views, pose.views.length]);
                Module.webxr_frame = null
            }

            function onFrameLayers(time, frame) {
                if (!frameCallback) return;
                const session = frame.session;
                if (Module.webxr_session != null) session.requestAnimationFrame(onFrameLayers);
                const pose = frame.getViewerPose(Module.webxr_refSpace);
                if (!pose) return;
                const layer = Module.webxr_baseLayer;
                const binding = Module.webxr_webglBinding;
                const gl = Module.ctx;
                const newFramebuffer = !Module.webxr_fbo;
                if (newFramebuffer && layer.textureArrayLength == 2) {
                    const ids = Module.webxr_fbo = [GL.getNewId(GL.framebuffers), GL.getNewId(GL.framebuffers)];
                    ids.forEach(id => {
                        const framebuffer = gl.createFramebuffer();
                        GL.framebuffers[id] = framebuffer;
                        framebuffer.name = id
                    })
                } else {
                    const id = GL.getNewId(GL.framebuffers);
                    const framebuffer = gl.createFramebuffer();
                    GL.framebuffers[id] = framebuffer;
                    framebuffer.name = id;
                    Module.webxr_fbo = [id, id]
                }
                const ids = Module.webxr_fbo;
                pose.views.forEach(function(view) {
                    const viewIndex = view.eye == "right" ? 1 : 0;
                    let offset = views + SIZE_OF_WEBXR_VIEW * viewIndex;
                    offset = WebXR._nativize_rigid_transform(offset >> 2, view.transform);
                    offset = WebXR._nativize_matrix(offset, view.projectionMatrix);
                    let subImage = binding.getViewSubImage(layer, view);
                    const viewport = subImage.viewport;
                    HEAP32[offset++] = viewport.x;
                    HEAP32[offset++] = viewport.y;
                    HEAP32[offset++] = viewport.width;
                    HEAP32[offset++] = viewport.height;
                    HEAP32[offset++] = ids[viewIndex];
                    if (!newFramebuffer) return;
                    const mv = Module["multiview"];
                    if (mv) {
                        if (viewIndex != 0) return;
                        gl.viewport(viewport.x, viewport.y, viewport.width, viewport.height);
                        const samples = Module["multiview_samples"];
                        mv.framebufferTextureMultisampleMultiviewOVR(gl.DRAW_FRAMEBUFFER, gl.COLOR_ATTACHMENT0, subImage.colorTexture, 0, samples, 0, 2);
                        mv.framebufferTextureMultisampleMultiviewOVR(gl.DRAW_FRAMEBUFFER, gl.DEPTH_STENCIL_ATTACHMENT, subImage.depthStencilTexture, 0, samples, 0, 2)
                    } else if (layer.textureArrayLength == 2) {
                        const colorImageId = subImage.colorTexture.name || GL.getNewId(GL.textures);
                        subImage.colorTexture.name = colorImageId;
                        GL.textures[colorImageId] = subImage.colorTexture;
                        const depthStencilImageId = subImage.depthStencilTexture.name || GL.getNewId(GL.textures);
                        subImage.depthStencilTexture.name = depthStencilImageId;
                        GL.textures[depthStencilImageId] = subImage.depthStencilTexture;
                        _glBindFramebuffer(gl.FRAMEBUFFER, ids[viewIndex]);
                        gl.framebufferTextureLayer(gl.FRAMEBUFFER, gl.COLOR_ATTACHMENT0, subImage.colorTexture, 0, subImage.imageIndex);
                        gl.framebufferTextureLayer(gl.FRAMEBUFFER, gl.DEPTH_STENCIL_ATTACHMENT, subImage.depthStencilTexture, 0, subImage.imageIndex);
                        if (!gl.checkFramebufferStatus(gl.FRAMEBUFFER)) {
                            console.error("Target framebuffer for", view.eye, "eye is incomplete.")
                        }
                    } else {
                        if (viewIndex != 0) return;
                        const colorImageId = subImage.colorTexture.name || GL.getNewId(GL.textures);
                        subImage.colorTexture.name = colorImageId;
                        GL.textures[colorImageId] = subImage.colorTexture;
                        const depthStencilImageId = subImage.depthStencilTexture.name || GL.getNewId(GL.textures);
                        subImage.depthStencilTexture.name = depthStencilImageId;
                        GL.textures[depthStencilImageId] = subImage.depthStencilTexture;
                        _glBindFramebuffer(gl.FRAMEBUFFER, ids[viewIndex]);
                        gl.framebufferTexture2D(gl.FRAMEBUFFER, gl.COLOR_ATTACHMENT0, gl.TEXTURE_2D, subImage.colorTexture, 0);
                        gl.framebufferTexture2D(gl.FRAMEBUFFER, gl.DEPTH_STENCIL_ATTACHMENT, gl.TEXTURE_2D, subImage.depthStencilTexture, 0)
                    }
                });
                const modelMatrix = views + SIZE_OF_WEBXR_VIEW * 2;
                WebXR._nativize_rigid_transform(modelMatrix >> 2, pose.transform);
                Module.webxr_frame = frame;
                dynCall("viiiii", frameCallback, [userData, time, modelMatrix, views, pose.views.length]);
                Module.webxr_frame = null
            }

            function onSessionStarted(session, mode) {
                if (session == Module.webxr_session) return;
                Module.webxr_session = session;
                session.addEventListener("end", function() {
                    Module.webxr_session.cancelAnimationFrame(WebXR._curRAF);
                    WebXR._curRAF = null;
                    Module.webxr_session = null;
                    onSessionEnd(mode)
                });
                Module.ctx.makeXRCompatible().then(() => {
                    let layer = null;
                    let binding = null;
                    const isEmulator = "CustomWebXRPolyfill" in window;
                    if (!isEmulator && "XRWebGLBinding" in window) {
                        binding = Module.webxr_webglBinding = new window.XRWebGLBinding(session, Module.ctx)
                    }
                    const useLayers = WebXR.allowLayers && binding;
                    if (useLayers) {
                        const mv = Module["multiview"];
                        layer = Module.webxr_baseLayer = binding.createProjectionLayer({
                            scaleFactor: Module.webxr_framebufferScaleFactor,
                            colorFormat: Module.webxr_colorFormat || 32856,
                            depthFormat: Module.webxr_depthFormat || 35056,
                            textureType: mv || !Module.webxr_textureType ? "texture-array" : Module.webxr_textureType
                        });
                        session.updateRenderState({
                            layers: [layer]
                        })
                    } else {
                        layer = Module.webxr_baseLayer = new window.XRWebGLLayer(session, Module.ctx, {
                            framebufferScaleFactor: Module.webxr_framebufferScaleFactor
                        });
                        session.updateRenderState({
                            baseLayer: layer
                        })
                    }
                    Module.webxr_refSpaces = {};
                    const SpaceTypes = ["viewer", "local", "local-floor", "bounded-floor", "unbounded"];
                    let promises = [];
                    for (const s of SpaceTypes) {
                        promises.push(session.requestReferenceSpace(s).then(refSpace => {
                            Module.webxr_refSpaces[s] = refSpace;
                            return refSpace
                        }))
                    }
                    Promise.allSettled(promises).then(results => {
                        for (i = results.length - 1; i >= 0; --i) {
                            if (results[i].status === "rejected") continue;
                            Module.webxr_refSpaceType = SpaceTypes[i];
                            Module.webxr_refSpace = results[i].value;
                            break
                        }
                        onSessionStart(mode);
                        session.requestAnimationFrame(useLayers ? onFrameLayers : onFrame)
                    })
                }, function() {
                    onError(-3)
                })
            }
            if (navigator.xr) {
                const gl = Module.ctx;
                Module["multiview_samples"] = gl.getParameter(gl.MAX_SAMPLES);
                const mv = Module["multiview"] = null;
                if (mv) {
                    console.log("OCULUS_multiview extension is supported")
                } else {
                    console.warn("OCULUS_multiview extension is not supported")
                }
                const sessionParams = function(mode, requiredFeatures, optionalFeatures, extra) {
                    if (typeof mode !== "string") {
                        mode = ["inline", "immersive-vr", "immersive-ar"][mode]
                    }
                    const toFeatureList = function(bitMask) {
                        const f = [];
                        const features = ["local", "local-floor", "bounded-floor", "unbounded", "hit-test"];
                        for (let i = 0; i < features.length; ++i) {
                            if ((bitMask & 1 << i) != 0) {
                                f.push(features[i])
                            }
                        }
                        return features
                    };
                    if (typeof requiredFeatures === "number") {
                        requiredFeatures = toFeatureList(requiredFeatures)
                    }
                    if (typeof optionalFeatures === "number") {
                        optionalFeatures = toFeatureList(optionalFeatures)
                    }
                    let depthSensingParams = undefined;
                    if (requiredFeatures.includes("depth-sensing") || optionalFeatures.includes("depth-sensing")) {
                        depthSensingParams = {
                            usagePreference: ["gpu-optimized", "cpu-optimized"],
                            dataFormatPreference: ["float32", "luminance-alpha"]
                        }
                    }
                    if (WebXR.allowLayers && !optionalFeatures.includes("layers")) {
                        optionalFeatures.push("layers")
                    }
                    const params = {
                        requiredFeatures: requiredFeatures,
                        optionalFeatures: optionalFeatures,
                        depthSensing: depthSensingParams
                    };
                    Object.assign(params, extra);
                    return params
                };
                Module.webxr_requestSession = function(mode, requiredFeatures, optionalFeatures, extra) {
                    const params = sessionParams(mode, requiredFeatures, optionalFeatures, extra);
                    return navigator.xr.requestSession(mode, params).then(function(s) {
                        onSessionStarted(s, mode);
                        return s
                    })
                };
                if (navigator.xr.offerSession) {
                    Module.webxr_offerSession = function(mode, requiredFeatures, optionalFeatures, extra) {
                        const params = sessionParams(mode, requiredFeatures, optionalFeatures, extra);
                        return navigator.xr.offerSession(mode, params).then(function(s) {
                            onSessionStarted(s, mode);
                            return s
                        })
                    }
                } else {
                    Module.webxr_offerSession = function() {
                        return Promise.reject("WebXR offerSession() unsupported in this browser.")
                    }
                }
            } else {
                Module.webxr_requestSession = Module.webxr_offerSession = function() {
                    return Promise.reject("WebXR unsupported in this browser.")
                };
                const isLocalhost = location.hostname === "localhost" || location.hostname === "127.0.0.1";
                const missingHTTPS = location.protocol !== "https:" && !isLocalhost;
                onError(missingHTTPS ? -1 : -2)
            }
        }

        function _webxr_set_projection_params(near, far) {
            const s = Module.webxr_session;
            if (!s) return;
            s.updateRenderState({
                depthNear: near,
                depthFar: far
            })
        }

        function _wljs_component_create(scene, index, id, type, object) {
            Module._wljs_component_create(scene, index, id, type, object)
        }

        function _wljs_component_init(scene, component) {
            Module._wljs_component_init(scene, component)
        }

        function _wljs_component_markDestroyed(scene, manager, component) {
            Module._wljs_component_markDestroyed(scene, manager, component)
        }

        function _wljs_component_onActivate(component) {
            Module._wljs_component_onActivate(component)
        }

        function _wljs_component_onDeactivate(component) {
            Module._wljs_component_onDeactivate(component)
        }

        function _wljs_component_update(component, dt) {
            Module._wljs_component_update(component, dt)
        }

        function _wljs_copy(sourceScene, source, destScene, dest, offsets) {
            Module._wljs_copy(sourceScene, source, destScene, dest, offsets)
        }

        function _wljs_destroy_image(index) {
            return Module._wljs_destroy_image(index)
        }

        function _wljs_get_component_type_index(namePtr, namePtrEnd) {
            return Module._wljs_get_component_type_index(namePtr, namePtrEnd)
        }

        function _wljs_init(withPhysX) {
            const oldUpdateViews = updateMemoryViews;
            updateMemoryViews = function(buf) {
                oldUpdateViews(buf);
                Module.HEAP8 = HEAP8;
                Module.HEAP16 = HEAP16;
                Module.HEAP32 = HEAP32;
                Module.HEAPU8 = HEAPU8;
                Module.HEAPU16 = HEAPU16;
                Module.HEAPU32 = HEAPU32;
                Module.HEAPF32 = HEAPF32;
                Module.HEAPF64 = HEAPF64;
                Module.updateTempMemory()
            };
            updateMemoryViews();
            Module._wljs_init(withPhysX)
        }

        function _wljs_objects_markDestroyed(scene, idsPtr, count) {
            return Module._wljs_objects_markDestroyed(scene, idsPtr, count)
        }

        function _wljs_scene_initialize(scene, start, end, p, pe, o, oe) {
            Module._wljs_scene_initialize(scene, start, end, p, pe, o, oe)
        }

        function _wljs_scene_switch(index) {
            Module._wljs_scene_switch(index)
        }

        function _wljs_set_component_param_translation(scene, c, p, v, ve) {
            Module._wljs_set_component_param_translation(scene, c, p, v, ve)
        }

        function _wljs_swap(scene, a, b) {
            Module._wljs_swap(scene, a, b)
        }

        function _wljs_trigger_animationEvent(component, namePtr, namePtrEnd) {
            Module._wljs_trigger_animationEvent(component, namePtr, namePtrEnd)
        }

        function _wljs_xr_disable() {
            Module._wljs_xr_disable()
        }

        function _wljs_xr_session_end() {
            Module._wljs_xr_session_end()
        }

        function _wljs_xr_session_start(mode) {
            Module._wljs_xr_session_start(["inline", "immersive-vr", "immersive-ar"][mode])
        }

        function uleb128Encode(n, target) {
            assert(n < 16384);
            if (n < 128) {
                target.push(n)
            } else {
                target.push(n % 128 | 128, n >> 7)
            }
        }

        function sigToWasmTypes(sig) {
            var typeNames = {
                "i": "i32",
                "j": "i32",
                "f": "f32",
                "d": "f64",
                "p": "i32"
            };
            var type = {
                parameters: [],
                results: sig[0] == "v" ? [] : [typeNames[sig[0]]]
            };
            for (var i = 1; i < sig.length; ++i) {
                assert(sig[i] in typeNames, "invalid signature char: " + sig[i]);
                type.parameters.push(typeNames[sig[i]]);
                if (sig[i] === "j") {
                    type.parameters.push("i32")
                }
            }
            return type
        }

        function generateFuncType(sig, target) {
            var sigRet = sig.slice(0, 1);
            var sigParam = sig.slice(1);
            var typeCodes = {
                "i": 127,
                "p": 127,
                "j": 126,
                "f": 125,
                "d": 124
            };
            target.push(96);
            uleb128Encode(sigParam.length, target);
            for (var i = 0; i < sigParam.length; ++i) {
                assert(sigParam[i] in typeCodes, "invalid signature char: " + sigParam[i]);
                target.push(typeCodes[sigParam[i]])
            }
            if (sigRet == "v") {
                target.push(0)
            } else {
                target.push(1, typeCodes[sigRet])
            }
        }

        function convertJsFunctionToWasm(func, sig) {
            if (typeof WebAssembly.Function == "function") {
                return new WebAssembly.Function(sigToWasmTypes(sig), func)
            }
            var typeSectionBody = [1];
            generateFuncType(sig, typeSectionBody);
            var bytes = [0, 97, 115, 109, 1, 0, 0, 0, 1];
            uleb128Encode(typeSectionBody.length, bytes);
            bytes.push.apply(bytes, typeSectionBody);
            bytes.push(2, 7, 1, 1, 101, 1, 102, 0, 0, 7, 5, 1, 1, 102, 0, 0);
            var module = new WebAssembly.Module(new Uint8Array(bytes));
            var instance = new WebAssembly.Instance(module, {
                "e": {
                    "f": func
                }
            });
            var wrappedFunc = instance.exports["f"];
            return wrappedFunc
        }

        function updateTableMap(offset, count) {
            if (functionsInTableMap) {
                for (var i = offset; i < offset + count; i++) {
                    var item = getWasmTableEntry(i);
                    if (item) {
                        functionsInTableMap.set(item, i)
                    }
                }
            }
        }
        var functionsInTableMap = undefined;

        function getFunctionAddress(func) {
            if (!functionsInTableMap) {
                functionsInTableMap = new WeakMap;
                updateTableMap(0, wasmTable.length)
            }
            return functionsInTableMap.get(func) || 0
        }
        var freeTableIndexes = [];

        function getEmptyTableSlot() {
            if (freeTableIndexes.length) {
                return freeTableIndexes.pop()
            }
            try {
                wasmTable.grow(1)
            } catch (err) {
                if (!(err instanceof RangeError)) {
                    throw err
                }
                throw "Unable to grow wasm table. Set ALLOW_TABLE_GROWTH."
            }
            return wasmTable.length - 1
        }

        function setWasmTableEntry(idx, func) {
            wasmTable.set(idx, func);
            wasmTableMirror[idx] = wasmTable.get(idx)
        }

        function addFunction(func, sig) {
            assert(typeof func != "undefined");
            var rtn = getFunctionAddress(func);
            if (rtn) {
                return rtn
            }
            var ret = getEmptyTableSlot();
            try {
                setWasmTableEntry(ret, func)
            } catch (err) {
                if (!(err instanceof TypeError)) {
                    throw err
                }
                assert(typeof sig != "undefined", "Missing signature argument to addFunction: " + func);
                var wrapped = convertJsFunctionToWasm(func, sig);
                setWasmTableEntry(ret, wrapped)
            }
            functionsInTableMap.set(func, ret);
            return ret
        }

        function removeFunction(index) {
            functionsInTableMap.delete(getWasmTableEntry(index));
            freeTableIndexes.push(index)
        }
        var FSNode = function(parent, name, mode, rdev) {
            if (!parent) {
                parent = this
            }
            this.parent = parent;
            this.mount = parent.mount;
            this.mounted = null;
            this.id = FS.nextInode++;
            this.name = name;
            this.mode = mode;
            this.node_ops = {};
            this.stream_ops = {};
            this.rdev = rdev
        };
        var readMode = 292 | 73;
        var writeMode = 146;
        Object.defineProperties(FSNode.prototype, {
            read: {
                get: function() {
                    return (this.mode & readMode) === readMode
                },
                set: function(val) {
                    val ? this.mode |= readMode : this.mode &= ~readMode
                }
            },
            write: {
                get: function() {
                    return (this.mode & writeMode) === writeMode
                },
                set: function(val) {
                    val ? this.mode |= writeMode : this.mode &= ~writeMode
                }
            },
            isFolder: {
                get: function() {
                    return FS.isDir(this.mode)
                }
            },
            isDevice: {
                get: function() {
                    return FS.isChrdev(this.mode)
                }
            }
        });
        FS.FSNode = FSNode;
        FS.staticInit();
        ERRNO_CODES = {
            "EPERM": 63,
            "ENOENT": 44,
            "ESRCH": 71,
            "EINTR": 27,
            "EIO": 29,
            "ENXIO": 60,
            "E2BIG": 1,
            "ENOEXEC": 45,
            "EBADF": 8,
            "ECHILD": 12,
            "EAGAIN": 6,
            "EWOULDBLOCK": 6,
            "ENOMEM": 48,
            "EACCES": 2,
            "EFAULT": 21,
            "ENOTBLK": 105,
            "EBUSY": 10,
            "EEXIST": 20,
            "EXDEV": 75,
            "ENODEV": 43,
            "ENOTDIR": 54,
            "EISDIR": 31,
            "EINVAL": 28,
            "ENFILE": 41,
            "EMFILE": 33,
            "ENOTTY": 59,
            "ETXTBSY": 74,
            "EFBIG": 22,
            "ENOSPC": 51,
            "ESPIPE": 70,
            "EROFS": 69,
            "EMLINK": 34,
            "EPIPE": 64,
            "EDOM": 18,
            "ERANGE": 68,
            "ENOMSG": 49,
            "EIDRM": 24,
            "ECHRNG": 106,
            "EL2NSYNC": 156,
            "EL3HLT": 107,
            "EL3RST": 108,
            "ELNRNG": 109,
            "EUNATCH": 110,
            "ENOCSI": 111,
            "EL2HLT": 112,
            "EDEADLK": 16,
            "ENOLCK": 46,
            "EBADE": 113,
            "EBADR": 114,
            "EXFULL": 115,
            "ENOANO": 104,
            "EBADRQC": 103,
            "EBADSLT": 102,
            "EDEADLOCK": 16,
            "EBFONT": 101,
            "ENOSTR": 100,
            "ENODATA": 116,
            "ETIME": 117,
            "ENOSR": 118,
            "ENONET": 119,
            "ENOPKG": 120,
            "EREMOTE": 121,
            "ENOLINK": 47,
            "EADV": 122,
            "ESRMNT": 123,
            "ECOMM": 124,
            "EPROTO": 65,
            "EMULTIHOP": 36,
            "EDOTDOT": 125,
            "EBADMSG": 9,
            "ENOTUNIQ": 126,
            "EBADFD": 127,
            "EREMCHG": 128,
            "ELIBACC": 129,
            "ELIBBAD": 130,
            "ELIBSCN": 131,
            "ELIBMAX": 132,
            "ELIBEXEC": 133,
            "ENOSYS": 52,
            "ENOTEMPTY": 55,
            "ENAMETOOLONG": 37,
            "ELOOP": 32,
            "EOPNOTSUPP": 138,
            "EPFNOSUPPORT": 139,
            "ECONNRESET": 15,
            "ENOBUFS": 42,
            "EAFNOSUPPORT": 5,
            "EPROTOTYPE": 67,
            "ENOTSOCK": 57,
            "ENOPROTOOPT": 50,
            "ESHUTDOWN": 140,
            "ECONNREFUSED": 14,
            "EADDRINUSE": 3,
            "ECONNABORTED": 13,
            "ENETUNREACH": 40,
            "ENETDOWN": 38,
            "ETIMEDOUT": 73,
            "EHOSTDOWN": 142,
            "EHOSTUNREACH": 23,
            "EINPROGRESS": 26,
            "EALREADY": 7,
            "EDESTADDRREQ": 17,
            "EMSGSIZE": 35,
            "EPROTONOSUPPORT": 66,
            "ESOCKTNOSUPPORT": 137,
            "EADDRNOTAVAIL": 4,
            "ENETRESET": 39,
            "EISCONN": 30,
            "ENOTCONN": 53,
            "ETOOMANYREFS": 141,
            "EUSERS": 136,
            "EDQUOT": 19,
            "ESTALE": 72,
            "ENOTSUP": 138,
            "ENOMEDIUM": 148,
            "EILSEQ": 25,
            "EOVERFLOW": 61,
            "ECANCELED": 11,
            "ENOTRECOVERABLE": 56,
            "EOWNERDEAD": 62,
            "ESTRPIPE": 135
        };
        var GLctx;
        for (var i = 0; i < 32; ++i) tempFixedLengthArray.push(new Array(i));
        var wasmImports = {
            "__cxa_throw": ___cxa_throw,
            "__syscall__newselect": ___syscall__newselect,
            "__syscall_connect": ___syscall_connect,
            "__syscall_faccessat": ___syscall_faccessat,
            "__syscall_fcntl64": ___syscall_fcntl64,
            "__syscall_fstat64": ___syscall_fstat64,
            "__syscall_ioctl": ___syscall_ioctl,
            "__syscall_openat": ___syscall_openat,
            "__syscall_recvfrom": ___syscall_recvfrom,
            "__syscall_sendto": ___syscall_sendto,
            "__syscall_socket": ___syscall_socket,
            "_emscripten_get_now_is_monotonic": __emscripten_get_now_is_monotonic,
            "abort": _abort,
            "corradeUtilityNodeEnvironmentValue": _corradeUtilityNodeEnvironmentValue,
            "emscripten_asm_const_double": _emscripten_asm_const_double,
            "emscripten_asm_const_int": _emscripten_asm_const_int,
            "emscripten_date_now": _emscripten_date_now,
            "emscripten_get_canvas_element_size": _emscripten_get_canvas_element_size,
            "emscripten_get_device_pixel_ratio": _emscripten_get_device_pixel_ratio,
            "emscripten_get_element_css_size": _emscripten_get_element_css_size,
            "emscripten_get_now": _emscripten_get_now,
            "emscripten_memcpy_big": _emscripten_memcpy_big,
            "emscripten_resize_heap": _emscripten_resize_heap,
            "emscripten_set_canvas_element_size": _emscripten_set_canvas_element_size,
            "emscripten_set_focus_callback_on_thread": _emscripten_set_focus_callback_on_thread,
            "emscripten_set_keydown_callback_on_thread": _emscripten_set_keydown_callback_on_thread,
            "emscripten_set_keyup_callback_on_thread": _emscripten_set_keyup_callback_on_thread,
            "emscripten_set_mousedown_callback_on_thread": _emscripten_set_mousedown_callback_on_thread,
            "emscripten_set_mousemove_callback_on_thread": _emscripten_set_mousemove_callback_on_thread,
            "emscripten_set_mouseup_callback_on_thread": _emscripten_set_mouseup_callback_on_thread,
            "emscripten_set_resize_callback_on_thread": _emscripten_set_resize_callback_on_thread,
            "emscripten_set_wheel_callback_on_thread": _emscripten_set_wheel_callback_on_thread,
            "emscripten_webgl_commit_frame": _emscripten_webgl_commit_frame,
            "emscripten_webgl_create_context": _emscripten_webgl_create_context,
            "emscripten_webgl_destroy_context": _emscripten_webgl_destroy_context,
            "emscripten_webgl_enable_extension": _emscripten_webgl_enable_extension,
            "emscripten_webgl_get_current_context": _emscripten_webgl_get_current_context,
            "emscripten_webgl_init_context_attributes": _emscripten_webgl_init_context_attributes,
            "emscripten_webgl_make_context_current": _emscripten_webgl_make_context_current,
            "environ_get": _environ_get,
            "environ_sizes_get": _environ_sizes_get,
            "exit": _exit,
            "fd_close": _fd_close,
            "fd_read": _fd_read,
            "fd_seek": _fd_seek,
            "fd_write": _fd_write,
            "getImageSize": getImageSize,
            "getaddrinfo": _getaddrinfo,
            "glActiveTexture": _glActiveTexture,
            "glAttachShader": _glAttachShader,
            "glBeginQuery": _glBeginQuery,
            "glBeginTransformFeedback": _glBeginTransformFeedback,
            "glBindBuffer": _glBindBuffer,
            "glBindBufferBase": _glBindBufferBase,
            "glBindBufferRange": _glBindBufferRange,
            "glBindFramebuffer": _glBindFramebuffer,
            "glBindRenderbuffer": _glBindRenderbuffer,
            "glBindTexture": _glBindTexture,
            "glBindTransformFeedback": _glBindTransformFeedback,
            "glBindVertexArray": _glBindVertexArray,
            "glBlendEquationSeparate": _glBlendEquationSeparate,
            "glBlendFuncSeparate": _glBlendFuncSeparate,
            "glBlitFramebuffer": _glBlitFramebuffer,
            "glBufferData": _glBufferData,
            "glBufferSubData": _glBufferSubData,
            "glCheckFramebufferStatus": _glCheckFramebufferStatus,
            "glClear": _glClear,
            "glClearBufferfi": _glClearBufferfi,
            "glClearBufferfv": _glClearBufferfv,
            "glClearBufferiv": _glClearBufferiv,
            "glClearBufferuiv": _glClearBufferuiv,
            "glClearColor": _glClearColor,
            "glClearDepthf": _glClearDepthf,
            "glClientWaitSync": _glClientWaitSync,
            "glColorMask": _glColorMask,
            "glCompileShader": _glCompileShader,
            "glCompressedTexSubImage2D": _glCompressedTexSubImage2D,
            "glCompressedTexSubImage3D": _glCompressedTexSubImage3D,
            "glCopyBufferSubData": _glCopyBufferSubData,
            "glCopyTexSubImage2D": _glCopyTexSubImage2D,
            "glCopyTexSubImage3D": _glCopyTexSubImage3D,
            "glCreateProgram": _glCreateProgram,
            "glCreateShader": _glCreateShader,
            "glDeleteBuffers": _glDeleteBuffers,
            "glDeleteFramebuffers": _glDeleteFramebuffers,
            "glDeleteProgram": _glDeleteProgram,
            "glDeleteQueries": _glDeleteQueries,
            "glDeleteRenderbuffers": _glDeleteRenderbuffers,
            "glDeleteShader": _glDeleteShader,
            "glDeleteSync": _glDeleteSync,
            "glDeleteTextures": _glDeleteTextures,
            "glDeleteTransformFeedbacks": _glDeleteTransformFeedbacks,
            "glDeleteVertexArrays": _glDeleteVertexArrays,
            "glDepthFunc": _glDepthFunc,
            "glDepthMask": _glDepthMask,
            "glDepthRangef": _glDepthRangef,
            "glDisable": _glDisable,
            "glDrawArrays": _glDrawArrays,
            "glDrawArraysInstanced": _glDrawArraysInstanced,
            "glDrawArraysInstancedBaseInstanceANGLE": _glDrawArraysInstancedBaseInstanceANGLE,
            "glDrawBuffers": _glDrawBuffers,
            "glDrawElements": _glDrawElements,
            "glDrawElementsInstanced": _glDrawElementsInstanced,
            "glDrawElementsInstancedBaseVertexBaseInstanceANGLE": _glDrawElementsInstancedBaseVertexBaseInstanceANGLE,
            "glDrawRangeElements": _glDrawRangeElements,
            "glEnable": _glEnable,
            "glEnableVertexAttribArray": _glEnableVertexAttribArray,
            "glEndQuery": _glEndQuery,
            "glEndTransformFeedback": _glEndTransformFeedback,
            "glFenceSync": _glFenceSync,
            "glFlush": _glFlush,
            "glFramebufferRenderbuffer": _glFramebufferRenderbuffer,
            "glFramebufferTexture2D": _glFramebufferTexture2D,
            "glFramebufferTextureLayer": _glFramebufferTextureLayer,
            "glGenBuffers": _glGenBuffers,
            "glGenFramebuffers": _glGenFramebuffers,
            "glGenQueries": _glGenQueries,
            "glGenRenderbuffers": _glGenRenderbuffers,
            "glGenTextures": _glGenTextures,
            "glGenTransformFeedbacks": _glGenTransformFeedbacks,
            "glGenVertexArrays": _glGenVertexArrays,
            "glGenerateMipmap": _glGenerateMipmap,
            "glGetBufferParameteriv": _glGetBufferParameteriv,
            "glGetBufferSubData": _glGetBufferSubData,
            "glGetError": _glGetError,
            "glGetFloatv": _glGetFloatv,
            "glGetIntegerv": _glGetIntegerv,
            "glGetProgramInfoLog": _glGetProgramInfoLog,
            "glGetProgramiv": _glGetProgramiv,
            "glGetQueryObjectuiv": _glGetQueryObjectuiv,
            "glGetShaderInfoLog": _glGetShaderInfoLog,
            "glGetShaderiv": _glGetShaderiv,
            "glGetString": _glGetString,
            "glGetStringi": _glGetStringi,
            "glGetUniformBlockIndex": _glGetUniformBlockIndex,
            "glGetUniformLocation": _glGetUniformLocation,
            "glInvalidateFramebuffer": _glInvalidateFramebuffer,
            "glInvalidateSubFramebuffer": _glInvalidateSubFramebuffer,
            "glLinkProgram": _glLinkProgram,
            "glMultiDrawArraysANGLE": _glMultiDrawArraysANGLE,
            "glMultiDrawArraysInstancedANGLE": _glMultiDrawArraysInstancedANGLE,
            "glMultiDrawArraysInstancedBaseInstanceANGLE": _glMultiDrawArraysInstancedBaseInstanceANGLE,
            "glMultiDrawElementsANGLE": _glMultiDrawElementsANGLE,
            "glMultiDrawElementsInstancedANGLE": _glMultiDrawElementsInstancedANGLE,
            "glMultiDrawElementsInstancedBaseVertexBaseInstanceANGLE": _glMultiDrawElementsInstancedBaseVertexBaseInstanceANGLE,
            "glPixelStorei": _glPixelStorei,
            "glReadBuffer": _glReadBuffer,
            "glReadPixels": _glReadPixels,
            "glRenderbufferStorage": _glRenderbufferStorage,
            "glRenderbufferStorageMultisample": _glRenderbufferStorageMultisample,
            "glShaderSource": _glShaderSource,
            "glStencilFunc": _glStencilFunc,
            "glStencilOp": _glStencilOp,
            "glTexImage2D": _glTexImage2D,
            "glTexImage3D": _glTexImage3D,
            "glTexParameterf": _glTexParameterf,
            "glTexParameterfv": _glTexParameterfv,
            "glTexParameteri": _glTexParameteri,
            "glTexParameteriv": _glTexParameteriv,
            "glTexStorage2D": _glTexStorage2D,
            "glTexStorage3D": _glTexStorage3D,
            "glTexSubImage2D": _glTexSubImage2D,
            "glTexSubImage3D": _glTexSubImage3D,
            "glTransformFeedbackVaryings": _glTransformFeedbackVaryings,
            "glUniform1f": _glUniform1f,
            "glUniform1i": _glUniform1i,
            "glUniform1ui": _glUniform1ui,
            "glUniform1uiv": _glUniform1uiv,
            "glUniform2f": _glUniform2f,
            "glUniform4f": _glUniform4f,
            "glUniform4i": _glUniform4i,
            "glUniformBlockBinding": _glUniformBlockBinding,
            "glUseProgram": _glUseProgram,
            "glVertexAttribDivisor": _glVertexAttribDivisor,
            "glVertexAttribIPointer": _glVertexAttribIPointer,
            "glVertexAttribPointer": _glVertexAttribPointer,
            "glViewport": _glViewport,
            "magnumPlatformCanvasId": _magnumPlatformCanvasId,
            "magnumPlatformKeyboardListeningElement": _magnumPlatformKeyboardListeningElement,
            "magnumPlatformRequestAnimationFrame": _magnumPlatformRequestAnimationFrame,
            "strftime_l": _strftime_l,
            "webxr_get_input_pose": _webxr_get_input_pose,
            "webxr_get_input_sources": _webxr_get_input_sources,
            "webxr_init": _webxr_init,
            "webxr_set_projection_params": _webxr_set_projection_params,
            "wljs_component_create": _wljs_component_create,
            "wljs_component_init": _wljs_component_init,
            "wljs_component_markDestroyed": _wljs_component_markDestroyed,
            "wljs_component_onActivate": _wljs_component_onActivate,
            "wljs_component_onDeactivate": _wljs_component_onDeactivate,
            "wljs_component_update": _wljs_component_update,
            "wljs_copy": _wljs_copy,
            "wljs_destroy_image": _wljs_destroy_image,
            "wljs_get_component_type_index": _wljs_get_component_type_index,
            "wljs_init": _wljs_init,
            "wljs_objects_markDestroyed": _wljs_objects_markDestroyed,
            "wljs_scene_initialize": _wljs_scene_initialize,
            "wljs_scene_switch": _wljs_scene_switch,
            "wljs_set_component_param_translation": _wljs_set_component_param_translation,
            "wljs_swap": _wljs_swap,
            "wljs_trigger_animationEvent": _wljs_trigger_animationEvent,
            "wljs_xr_disable": _wljs_xr_disable,
            "wljs_xr_session_end": _wljs_xr_session_end,
            "wljs_xr_session_start": _wljs_xr_session_start
        };
        Module["UTF8ToString"] = UTF8ToString;
        Module["stringToUTF8"] = stringToUTF8;
        Module["lengthBytesUTF8"] = lengthBytesUTF8;
        Module["addFunction"] = addFunction;
        Module["removeFunction"] = removeFunction;
        var missingLibrarySymbols = ["getHostByName", "traverseStack", "convertPCtoSourceLocation", "runMainThreadEmAsm", "jstoi_s", "listenOnce", "autoResumeAudioContext", "getDynCaller", "callUserCallback", "safeSetTimeout", "asmjsMangle", "HandleAllocator", "getNativeTypeSize", "STACK_SIZE", "STACK_ALIGN", "POINTER_SIZE", "ASSERTIONS", "writeI53ToI64Clamped", "writeI53ToI64Signaling", "writeI53ToU64Clamped", "writeI53ToU64Signaling", "convertU32PairToI53", "getCFunc", "ccall", "cwrap", "reallyNegative", "unSign", "strLen", "reSign", "formatString", "setValue", "getValue", "intArrayToString", "AsciiToString", "stringToAscii", "UTF16ToString", "stringToUTF16", "lengthBytesUTF16", "UTF32ToString", "stringToUTF32", "lengthBytesUTF32", "allocateUTF8", "writeStringToMemory", "fillDeviceOrientationEventData", "registerDeviceOrientationEventCallback", "fillDeviceMotionEventData", "registerDeviceMotionEventCallback", "screenOrientation", "fillOrientationChangeEventData", "registerOrientationChangeEventCallback", "fillFullscreenChangeEventData", "registerFullscreenChangeEventCallback", "JSEvents_requestFullscreen", "JSEvents_resizeCanvasForFullscreen", "registerRestoreOldStyle", "hideEverythingExceptGivenElement", "restoreHiddenElements", "setLetterbox", "softFullscreenResizeWebGLRenderTarget", "doRequestFullscreen", "fillPointerlockChangeEventData", "registerPointerlockChangeEventCallback", "registerPointerlockErrorEventCallback", "requestPointerLock", "fillVisibilityChangeEventData", "registerVisibilityChangeEventCallback", "registerTouchEventCallback", "fillGamepadEventData", "registerGamepadEventCallback", "registerBeforeUnloadEventCallback", "fillBatteryEventData", "battery", "registerBatteryEventCallback", "setCanvasElementSize", "getCanvasElementSize", "demangle", "demangleAll", "jsStackTrace", "stackTrace", "checkWasiClock", "createDyncallWrapper", "setImmediateWrapped", "clearImmediateWrapped", "polyfillSetImmediate", "getPromise", "makePromise", "makePromiseCallback", "exception_addRef", "exception_decRef", "_setNetworkCallback", "emscriptenWebGLGetUniform", "emscriptenWebGLGetVertexAttrib", "writeGLArray", "SDL_unicode", "SDL_ttfContext", "SDL_audio", "GLFW_Window", "runAndAbortIfError", "emscriptenWebGLGetIndexed", "ALLOC_NORMAL", "ALLOC_STACK", "allocate"];
        missingLibrarySymbols.forEach(missingLibrarySymbol);
        var unexportedSymbols = ["run", "UTF8ArrayToString", "stringToUTF8Array", "addOnPreRun", "addOnInit", "addOnPreMain", "addOnExit", "addOnPostRun", "addRunDependency", "removeRunDependency", "FS_createFolder", "FS_createPath", "FS_createDataFile", "FS_createPreloadedFile", "FS_createLazyFile", "FS_createLink", "FS_createDevice", "FS_unlink", "out", "err", "callMain", "abort", "keepRuntimeAlive", "wasmMemory", "stackAlloc", "stackSave", "stackRestore", "getTempRet0", "setTempRet0", "writeStackCookie", "checkStackCookie", "ptrToString", "zeroMemory", "stringToNewUTF8", "getHeapMax", "emscripten_realloc_buffer", "ENV", "ERRNO_CODES", "ERRNO_MESSAGES", "setErrNo", "inetPton4", "inetNtop4", "inetPton6", "inetNtop6", "readSockaddr", "writeSockaddr", "DNS", "Protocols", "Sockets", "getRandomDevice", "timers", "warnOnce", "UNWIND_CACHE", "readEmAsmArgsArray", "readEmAsmArgs", "runEmAsmFunction", "jstoi_q", "getExecutableName", "dynCallLegacy", "dynCall", "asyncLoad", "alignMemory", "mmapAlloc", "writeI53ToI64", "readI53FromI64", "readI53FromU64", "convertI32PairToI53", "convertI32PairToI53Checked", "uleb128Encode", "sigToWasmTypes", "generateFuncType", "convertJsFunctionToWasm", "freeTableIndexes", "functionsInTableMap", "getEmptyTableSlot", "updateTableMap", "getFunctionAddress", "PATH", "PATH_FS", "intArrayFromString", "UTF16Decoder", "allocateUTF8OnStack", "writeArrayToMemory", "writeAsciiToMemory", "SYSCALLS", "getSocketFromFD", "getSocketAddress", "JSEvents", "registerKeyEventCallback", "specialHTMLTargets", "maybeCStringToJsString", "findEventTarget", "findCanvasEventTarget", "getBoundingClientRect", "fillMouseEventData", "registerMouseEventCallback", "registerWheelEventCallback", "registerUiEventCallback", "registerFocusEventCallback", "currentFullscreenStrategy", "restoreOldWindowedStyle", "getEnvStrings", "doReadv", "doWritev", "dlopenMissingError", "promiseMap", "uncaughtExceptionCount", "exceptionLast", "exceptionCaught", "ExceptionInfo", "FS", "MEMFS", "TTY", "PIPEFS", "SOCKFS", "tempFixedLengthArray", "miniTempWebGLFloatBuffers", "heapObjectForWebGLType", "heapAccessShiftForWebGLHeap", "GL", "emscriptenWebGLGet", "computeUnpackAlignedImageSize", "emscriptenWebGLGetTexPixelData", "webglGetUniformLocation", "webglPrepareUniformLocationsBeforeFirstUse", "webglGetLeftBracePos", "AL", "SDL", "SDL_gfx", "GLUT", "EGL", "GLFW", "GLEW", "IDBStore", "WebXR"];
        unexportedSymbols.forEach(unexportedRuntimeSymbol);

        function run() {
            var ret = _main();
            checkStackCookie()
        }

        function initRuntime(asm) {
            runtimeInitialized = true;
            _emscripten_stack_init();
            writeStackCookie();
            asm["__wasm_call_ctors"]();
            if (!Module["noFSInit"] && !FS.init.initialized) FS.init();
            FS.ignorePermissions = false;
            SOCKFS.root = FS.mount(SOCKFS, {}, null)
        }
        var imports = {
            "env": wasmImports,
            "wasi_snapshot_preview1": wasmImports
        };
        var _main, _free, _malloc, _htons, _wl_set_error_callback, _wl_nextUpdate, _wl_nextFrame, _wl_deactivate_activeScene, _wl_reset, _wl_reset_context, _wl_set_loading_screen_progress, _wl_scene_set_sky_material, _wl_scene_get_sky_material, _wl_scene_environment_set_intensity, _wl_scene_environment_get_intensity, _wl_scene_environment_set_tint, _wl_scene_environment_get_tint, _wl_scene_environment_set_coefficients, _wl_scene_environment_get_coefficients, _wl_scene_set_clearColor, _wl_scene_enableColorClear, _wl_object_id, _wl_object_index, _wl_object_name, _wl_object_set_name, _wl_object_remove, _wl_object_markedDestroyed, _wl_object_clone, _wl_object_trans_local, _wl_object_trans_world, _wl_object_trans_world_to_local, _wl_object_scaling_world_to_local, _wl_object_get_translation_local, _wl_object_get_translation_world, _wl_object_set_translation_local, _wl_object_set_translation_world, _wl_object_set_rotation_local, _wl_object_set_rotation_world, _wl_object_transformVectorWorld, _wl_object_transformPointWorld, _wl_object_transformVectorInverseWorld, _wl_object_transformPointInverseWorld, _wl_object_transformVectorLocal, _wl_object_transformPointLocal, _wl_object_transformVectorInverseLocal, _wl_object_transformPointInverseLocal, _wl_object_toWorldSpaceTransform, _wl_object_toObjectSpaceTransform, _wl_object_scaling_local, _wl_object_scaling_world, _wl_object_set_scaling_local, _wl_object_set_scaling_world, _wl_object_parent, _wl_object_set_parent, _wl_object_reset_translation_rotation, _wl_object_reset_translation, _wl_object_reset_rotation, _wl_object_reset_scaling, _wl_object_translate, _wl_object_translate_obj, _wl_object_translate_world, _wl_object_rotate_axis_angle, _wl_object_rotate_axis_angle_rad, _wl_object_rotate_quat, _wl_object_rotate_axis_angle_obj, _wl_object_rotate_axis_angle_rad_obj, _wl_object_rotate_quat_obj, _wl_object_scale, _wl_object_lookAt, _wl_object_set_dirty, _wl_object_get_children_count, _wl_object_findByName, _wl_object_findByNameRecursive, _wl_object_get_children, _wl_object_get_components, _wl_object_get_component_types, _wl_object_add_component, _wl_object_add_js_component, _wl_object_is_changed, _wl_get_component_id, _wl_component_get_object, _wl_component_setActive, _wl_component_isActive, _wl_component_remove, _wl_component_manager_name, _wl_get_js_component_index, _wl_get_js_component_index_for_id, _wl_collision_component_get_collider, _wl_collision_component_get_extents, _wl_collision_component_get_group, _wl_collision_component_set_collider, _wl_collision_component_set_group, _wl_collision_component_query_overlaps, _wl_text_component_get_horizontal_alignment, _wl_text_component_get_vertical_alignment, _wl_text_component_get_character_spacing, _wl_text_component_get_line_spacing, _wl_text_component_get_effect, _wl_text_component_get_wrapMode, _wl_text_component_get_wrapWidth, _wl_text_component_get_text, _wl_animation_component_play, _wl_animation_component_pause, _wl_animation_component_stop, _wl_animation_component_state, _wl_animation_component_get_animation, _wl_animation_component_set_animation, _wl_animation_component_get_playCount, _wl_animation_component_set_playCount, _wl_animation_component_get_speed, _wl_animation_component_set_speed, _wl_animation_component_getGraphParamValue, _wl_animation_component_setGraphParamValue, _wl_animation_component_getGraphParamIndex, _wl_animation_component_get_rootMotionMode, _wl_animation_component_set_rootMotionMode, _wl_animation_component_get_rootMotion_translation, _wl_animation_component_get_rootMotion_rotation, _wl_animation_component_get_iteration, _wl_animation_component_get_position, _wl_animation_component_get_duration, _wl_animation_get_duration, _wl_animation_get_trackCount, _wl_animation_retarget, _wl_animation_retargetToSkin, _wl_text_component_set_horizontal_alignment, _wl_text_component_set_vertical_alignment, _wl_text_component_set_character_spacing, _wl_text_component_set_line_spacing, _wl_text_component_set_effect, _wl_text_component_set_wrapMode, _wl_text_component_set_wrapWidth, _wl_text_component_set_text, _wl_text_component_get_material, _wl_text_component_get_boundingBox, _wl_text_component_set_material, _wl_view_component_get_projectionType, _wl_view_component_set_projectionType, _wl_view_component_get_projection_matrix, _wl_view_component_get_near, _wl_view_component_set_near, _wl_view_component_get_far, _wl_view_component_set_far, _wl_view_component_get_fov, _wl_view_component_set_fov, _wl_view_component_get_extent, _wl_view_component_set_extent, _wl_input_component_get_type, _wl_input_component_set_type, _wl_light_component_get_color, _wl_light_component_get_type, _wl_light_component_set_type, _wl_light_component_get_intensity, _wl_light_component_set_intensity, _wl_light_component_get_outerAngle, _wl_light_component_set_outerAngle, _wl_light_component_get_innerAngle, _wl_light_component_set_innerAngle, _wl_light_component_get_shadows, _wl_light_component_set_shadows, _wl_light_component_get_shadowRange, _wl_light_component_set_shadowRange, _wl_light_component_get_shadowBias, _wl_light_component_set_shadowBias, _wl_light_component_get_shadowNormalBias, _wl_light_component_set_shadowNormalBias, _wl_light_component_get_shadowTexelSize, _wl_light_component_set_shadowTexelSize, _wl_light_component_get_cascadeCount, _wl_light_component_set_cascadeCount, _wl_mesh_component_get_material, _wl_mesh_component_set_material, _wl_mesh_component_get_mesh, _wl_mesh_component_set_mesh, _wl_mesh_component_get_skin, _wl_mesh_component_set_skin, _wl_mesh_component_get_morph_targets, _wl_mesh_component_set_morph_targets, _wl_mesh_component_get_morph_target_weight, _wl_mesh_component_get_morph_target_weights, _wl_mesh_component_set_morph_target_weight, _wl_mesh_component_set_morph_target_weights, _wl_material_definition_get_param_count, _wl_material_definition_get_param_name, _wl_material_definition_get_param_type, _wl_material_create, _wl_material_clone, _wl_material_get_definition, _wl_material_get_param_value, _wl_material_set_param_value_float, _wl_material_set_param_value_uint, _wl_material_get_pipeline, _wl_mesh_destroy, _wl_mesh_get_indexData, _wl_mesh_get_vertexCount, _wl_mesh_update, _wl_mesh_create, _wl_mesh_get_attribute, _wl_mesh_set_attribute_values, _wl_mesh_get_attribute_values, _wl_mesh_get_boundingSphere, _wl_font_get_emHeight, _wl_font_get_capHeight, _wl_font_get_xHeight, _wl_font_get_outlineSize, _wl_skin_joint_ids, _wl_skin_inverse_bind_transforms, _wl_skin_inverse_bind_scalings, _wl_skin_get_joint_count, _wl_morph_targets_get_target_count, _wl_morph_targets_get_target_name, _wl_morph_targets_get_target_index, _wl_load_main_scene, _wl_scene_create_chunked_start, _wl_scene_create_chunked_end_main, _wl_scene_create_chunked_next, _wl_scene_create_chunked_abort, _wl_scene_initialize, _wl_get_images, _wl_get_material_definition_count, _wl_get_material_definition_index, _wl_scene_create, _wl_scene_create_chunked_end_prefab, _wl_scene_create_chunked_buffer_size, _wl_scene_create_chunked_end_queued, _wl_scene_create_empty, _wl_scene_destroy, _wl_scene_instantiate, _wl_scene_activate, _wl_scene_queued_bin_count, _wl_scene_queued_bin_path, _wl_scene_clear_queued_bin_list, _wl_scene_load_queued_bin, _wl_scene_activatable, _wl_scene_active, _wl_scene_get_baseURL, _wl_scene_get_filename, _wl_scene_get_component_manager_index, _wl_scene_get_active_views, _wl_scene_ray_cast, _wl_scene_add_object, _wl_scene_add_objects, _wl_scene_reserve_objects, _wl_renderer_set_mesh_layout, _wl_renderer_reserveImage, _wl_renderer_updateImage, _wl_renderer_streaming_idle, _wl_image_create, _wl_image_size, _wl_image_get_jsImage_index, _wl_texture_create, _wl_texture_destroy, _wl_texture_get_image_index, _wl_i18n_setLanguage, _wl_i18n_currentLanguage, _wl_i18n_currentLanguageIndex, _wl_i18n_translate, _wl_i18n_languageCount, _wl_i18n_languageIndex, _wl_i18n_languageCode, _wl_i18n_languageName, _wl_i18n_languageFile, _wl_math_cubicHermite, _wl_application_version, _wl_application_start, _wl_application_stop, _wl_application_resize, _fflush, _htonl, _ntohs, _emscripten_stack_init, _emscripten_stack_get_free, _emscripten_stack_get_base, _emscripten_stack_get_end, stackSave, stackRestore, stackAlloc, _emscripten_stack_get_current, ___cxa_is_pointer_type, dynCall_viijii, dynCall_ji, dynCall_jii, dynCall_viij, dynCall_jiji, dynCall_iiiiij, dynCall_iiiiijj, dynCall_iiiiiijj;
        if (!Module["wasm"]) throw "Must load WebAssembly Module in to variable Module.wasm before adding compiled output .js script to the DOM";
        WebAssembly.instantiate(Module["wasm"], imports).then(function(output) {
            var asm = output.instance.exports;
            Module["_main"] = _main = asm["__main_argc_argv"];
            Module["_free"] = _free = asm["free"];
            Module["_malloc"] = _malloc = asm["malloc"];
            Module["_htons"] = _htons = asm["htons"];
            Module["_wl_set_error_callback"] = _wl_set_error_callback = asm["wl_set_error_callback"];
            Module["_wl_nextUpdate"] = _wl_nextUpdate = asm["wl_nextUpdate"];
            Module["_wl_nextFrame"] = _wl_nextFrame = asm["wl_nextFrame"];
            Module["_wl_deactivate_activeScene"] = _wl_deactivate_activeScene = asm["wl_deactivate_activeScene"];
            Module["_wl_reset"] = _wl_reset = asm["wl_reset"];
            Module["_wl_reset_context"] = _wl_reset_context = asm["wl_reset_context"];
            Module["_wl_set_loading_screen_progress"] = _wl_set_loading_screen_progress = asm["wl_set_loading_screen_progress"];
            Module["_wl_scene_set_sky_material"] = _wl_scene_set_sky_material = asm["wl_scene_set_sky_material"];
            Module["_wl_scene_get_sky_material"] = _wl_scene_get_sky_material = asm["wl_scene_get_sky_material"];
            Module["_wl_scene_environment_set_intensity"] = _wl_scene_environment_set_intensity = asm["wl_scene_environment_set_intensity"];
            Module["_wl_scene_environment_get_intensity"] = _wl_scene_environment_get_intensity = asm["wl_scene_environment_get_intensity"];
            Module["_wl_scene_environment_set_tint"] = _wl_scene_environment_set_tint = asm["wl_scene_environment_set_tint"];
            Module["_wl_scene_environment_get_tint"] = _wl_scene_environment_get_tint = asm["wl_scene_environment_get_tint"];
            Module["_wl_scene_environment_set_coefficients"] = _wl_scene_environment_set_coefficients = asm["wl_scene_environment_set_coefficients"];
            Module["_wl_scene_environment_get_coefficients"] = _wl_scene_environment_get_coefficients = asm["wl_scene_environment_get_coefficients"];
            Module["_wl_scene_set_clearColor"] = _wl_scene_set_clearColor = asm["wl_scene_set_clearColor"];
            Module["_wl_scene_enableColorClear"] = _wl_scene_enableColorClear = asm["wl_scene_enableColorClear"];
            Module["_wl_object_id"] = _wl_object_id = asm["wl_object_id"];
            Module["_wl_object_index"] = _wl_object_index = asm["wl_object_index"];
            Module["_wl_object_name"] = _wl_object_name = asm["wl_object_name"];
            Module["_wl_object_set_name"] = _wl_object_set_name = asm["wl_object_set_name"];
            Module["_wl_object_remove"] = _wl_object_remove = asm["wl_object_remove"];
            Module["_wl_object_markedDestroyed"] = _wl_object_markedDestroyed = asm["wl_object_markedDestroyed"];
            Module["_wl_object_clone"] = _wl_object_clone = asm["wl_object_clone"];
            Module["_wl_object_trans_local"] = _wl_object_trans_local = asm["wl_object_trans_local"];
            Module["_wl_object_trans_world"] = _wl_object_trans_world = asm["wl_object_trans_world"];
            Module["_wl_object_trans_world_to_local"] = _wl_object_trans_world_to_local = asm["wl_object_trans_world_to_local"];
            Module["_wl_object_scaling_world_to_local"] = _wl_object_scaling_world_to_local = asm["wl_object_scaling_world_to_local"];
            Module["_wl_object_get_translation_local"] = _wl_object_get_translation_local = asm["wl_object_get_translation_local"];
            Module["_wl_object_get_translation_world"] = _wl_object_get_translation_world = asm["wl_object_get_translation_world"];
            Module["_wl_object_set_translation_local"] = _wl_object_set_translation_local = asm["wl_object_set_translation_local"];
            Module["_wl_object_set_translation_world"] = _wl_object_set_translation_world = asm["wl_object_set_translation_world"];
            Module["_wl_object_set_rotation_local"] = _wl_object_set_rotation_local = asm["wl_object_set_rotation_local"];
            Module["_wl_object_set_rotation_world"] = _wl_object_set_rotation_world = asm["wl_object_set_rotation_world"];
            Module["_wl_object_transformVectorWorld"] = _wl_object_transformVectorWorld = asm["wl_object_transformVectorWorld"];
            Module["_wl_object_transformPointWorld"] = _wl_object_transformPointWorld = asm["wl_object_transformPointWorld"];
            Module["_wl_object_transformVectorInverseWorld"] = _wl_object_transformVectorInverseWorld = asm["wl_object_transformVectorInverseWorld"];
            Module["_wl_object_transformPointInverseWorld"] = _wl_object_transformPointInverseWorld = asm["wl_object_transformPointInverseWorld"];
            Module["_wl_object_transformVectorLocal"] = _wl_object_transformVectorLocal = asm["wl_object_transformVectorLocal"];
            Module["_wl_object_transformPointLocal"] = _wl_object_transformPointLocal = asm["wl_object_transformPointLocal"];
            Module["_wl_object_transformVectorInverseLocal"] = _wl_object_transformVectorInverseLocal = asm["wl_object_transformVectorInverseLocal"];
            Module["_wl_object_transformPointInverseLocal"] = _wl_object_transformPointInverseLocal = asm["wl_object_transformPointInverseLocal"];
            Module["_wl_object_toWorldSpaceTransform"] = _wl_object_toWorldSpaceTransform = asm["wl_object_toWorldSpaceTransform"];
            Module["_wl_object_toObjectSpaceTransform"] = _wl_object_toObjectSpaceTransform = asm["wl_object_toObjectSpaceTransform"];
            Module["_wl_object_scaling_local"] = _wl_object_scaling_local = asm["wl_object_scaling_local"];
            Module["_wl_object_scaling_world"] = _wl_object_scaling_world = asm["wl_object_scaling_world"];
            Module["_wl_object_set_scaling_local"] = _wl_object_set_scaling_local = asm["wl_object_set_scaling_local"];
            Module["_wl_object_set_scaling_world"] = _wl_object_set_scaling_world = asm["wl_object_set_scaling_world"];
            Module["_wl_object_parent"] = _wl_object_parent = asm["wl_object_parent"];
            Module["_wl_object_set_parent"] = _wl_object_set_parent = asm["wl_object_set_parent"];
            Module["_wl_object_reset_translation_rotation"] = _wl_object_reset_translation_rotation = asm["wl_object_reset_translation_rotation"];
            Module["_wl_object_reset_translation"] = _wl_object_reset_translation = asm["wl_object_reset_translation"];
            Module["_wl_object_reset_rotation"] = _wl_object_reset_rotation = asm["wl_object_reset_rotation"];
            Module["_wl_object_reset_scaling"] = _wl_object_reset_scaling = asm["wl_object_reset_scaling"];
            Module["_wl_object_translate"] = _wl_object_translate = asm["wl_object_translate"];
            Module["_wl_object_translate_obj"] = _wl_object_translate_obj = asm["wl_object_translate_obj"];
            Module["_wl_object_translate_world"] = _wl_object_translate_world = asm["wl_object_translate_world"];
            Module["_wl_object_rotate_axis_angle"] = _wl_object_rotate_axis_angle = asm["wl_object_rotate_axis_angle"];
            Module["_wl_object_rotate_axis_angle_rad"] = _wl_object_rotate_axis_angle_rad = asm["wl_object_rotate_axis_angle_rad"];
            Module["_wl_object_rotate_quat"] = _wl_object_rotate_quat = asm["wl_object_rotate_quat"];
            Module["_wl_object_rotate_axis_angle_obj"] = _wl_object_rotate_axis_angle_obj = asm["wl_object_rotate_axis_angle_obj"];
            Module["_wl_object_rotate_axis_angle_rad_obj"] = _wl_object_rotate_axis_angle_rad_obj = asm["wl_object_rotate_axis_angle_rad_obj"];
            Module["_wl_object_rotate_quat_obj"] = _wl_object_rotate_quat_obj = asm["wl_object_rotate_quat_obj"];
            Module["_wl_object_scale"] = _wl_object_scale = asm["wl_object_scale"];
            Module["_wl_object_lookAt"] = _wl_object_lookAt = asm["wl_object_lookAt"];
            Module["_wl_object_set_dirty"] = _wl_object_set_dirty = asm["wl_object_set_dirty"];
            Module["_wl_object_get_children_count"] = _wl_object_get_children_count = asm["wl_object_get_children_count"];
            Module["_wl_object_findByName"] = _wl_object_findByName = asm["wl_object_findByName"];
            Module["_wl_object_findByNameRecursive"] = _wl_object_findByNameRecursive = asm["wl_object_findByNameRecursive"];
            Module["_wl_object_get_children"] = _wl_object_get_children = asm["wl_object_get_children"];
            Module["_wl_object_get_components"] = _wl_object_get_components = asm["wl_object_get_components"];
            Module["_wl_object_get_component_types"] = _wl_object_get_component_types = asm["wl_object_get_component_types"];
            Module["_wl_object_add_component"] = _wl_object_add_component = asm["wl_object_add_component"];
            Module["_wl_object_add_js_component"] = _wl_object_add_js_component = asm["wl_object_add_js_component"];
            Module["_wl_object_is_changed"] = _wl_object_is_changed = asm["wl_object_is_changed"];
            Module["_wl_get_component_id"] = _wl_get_component_id = asm["wl_get_component_id"];
            Module["_wl_component_get_object"] = _wl_component_get_object = asm["wl_component_get_object"];
            Module["_wl_component_setActive"] = _wl_component_setActive = asm["wl_component_setActive"];
            Module["_wl_component_isActive"] = _wl_component_isActive = asm["wl_component_isActive"];
            Module["_wl_component_remove"] = _wl_component_remove = asm["wl_component_remove"];
            Module["_wl_component_manager_name"] = _wl_component_manager_name = asm["wl_component_manager_name"];
            Module["_wl_get_js_component_index"] = _wl_get_js_component_index = asm["wl_get_js_component_index"];
            Module["_wl_get_js_component_index_for_id"] = _wl_get_js_component_index_for_id = asm["wl_get_js_component_index_for_id"];
            Module["_wl_collision_component_get_collider"] = _wl_collision_component_get_collider = asm["wl_collision_component_get_collider"];
            Module["_wl_collision_component_get_extents"] = _wl_collision_component_get_extents = asm["wl_collision_component_get_extents"];
            Module["_wl_collision_component_get_group"] = _wl_collision_component_get_group = asm["wl_collision_component_get_group"];
            Module["_wl_collision_component_set_collider"] = _wl_collision_component_set_collider = asm["wl_collision_component_set_collider"];
            Module["_wl_collision_component_set_group"] = _wl_collision_component_set_group = asm["wl_collision_component_set_group"];
            Module["_wl_collision_component_query_overlaps"] = _wl_collision_component_query_overlaps = asm["wl_collision_component_query_overlaps"];
            Module["_wl_text_component_get_horizontal_alignment"] = _wl_text_component_get_horizontal_alignment = asm["wl_text_component_get_horizontal_alignment"];
            Module["_wl_text_component_get_vertical_alignment"] = _wl_text_component_get_vertical_alignment = asm["wl_text_component_get_vertical_alignment"];
            Module["_wl_text_component_get_character_spacing"] = _wl_text_component_get_character_spacing = asm["wl_text_component_get_character_spacing"];
            Module["_wl_text_component_get_line_spacing"] = _wl_text_component_get_line_spacing = asm["wl_text_component_get_line_spacing"];
            Module["_wl_text_component_get_effect"] = _wl_text_component_get_effect = asm["wl_text_component_get_effect"];
            Module["_wl_text_component_get_wrapMode"] = _wl_text_component_get_wrapMode = asm["wl_text_component_get_wrapMode"];
            Module["_wl_text_component_get_wrapWidth"] = _wl_text_component_get_wrapWidth = asm["wl_text_component_get_wrapWidth"];
            Module["_wl_text_component_get_text"] = _wl_text_component_get_text = asm["wl_text_component_get_text"];
            Module["_wl_animation_component_play"] = _wl_animation_component_play = asm["wl_animation_component_play"];
            Module["_wl_animation_component_pause"] = _wl_animation_component_pause = asm["wl_animation_component_pause"];
            Module["_wl_animation_component_stop"] = _wl_animation_component_stop = asm["wl_animation_component_stop"];
            Module["_wl_animation_component_state"] = _wl_animation_component_state = asm["wl_animation_component_state"];
            Module["_wl_animation_component_get_animation"] = _wl_animation_component_get_animation = asm["wl_animation_component_get_animation"];
            Module["_wl_animation_component_set_animation"] = _wl_animation_component_set_animation = asm["wl_animation_component_set_animation"];
            Module["_wl_animation_component_get_playCount"] = _wl_animation_component_get_playCount = asm["wl_animation_component_get_playCount"];
            Module["_wl_animation_component_set_playCount"] = _wl_animation_component_set_playCount = asm["wl_animation_component_set_playCount"];
            Module["_wl_animation_component_get_speed"] = _wl_animation_component_get_speed = asm["wl_animation_component_get_speed"];
            Module["_wl_animation_component_set_speed"] = _wl_animation_component_set_speed = asm["wl_animation_component_set_speed"];
            Module["_wl_animation_component_getGraphParamValue"] = _wl_animation_component_getGraphParamValue = asm["wl_animation_component_getGraphParamValue"];
            Module["_wl_animation_component_setGraphParamValue"] = _wl_animation_component_setGraphParamValue = asm["wl_animation_component_setGraphParamValue"];
            Module["_wl_animation_component_getGraphParamIndex"] = _wl_animation_component_getGraphParamIndex = asm["wl_animation_component_getGraphParamIndex"];
            Module["_wl_animation_component_get_rootMotionMode"] = _wl_animation_component_get_rootMotionMode = asm["wl_animation_component_get_rootMotionMode"];
            Module["_wl_animation_component_set_rootMotionMode"] = _wl_animation_component_set_rootMotionMode = asm["wl_animation_component_set_rootMotionMode"];
            Module["_wl_animation_component_get_rootMotion_translation"] = _wl_animation_component_get_rootMotion_translation = asm["wl_animation_component_get_rootMotion_translation"];
            Module["_wl_animation_component_get_rootMotion_rotation"] = _wl_animation_component_get_rootMotion_rotation = asm["wl_animation_component_get_rootMotion_rotation"];
            Module["_wl_animation_component_get_iteration"] = _wl_animation_component_get_iteration = asm["wl_animation_component_get_iteration"];
            Module["_wl_animation_component_get_position"] = _wl_animation_component_get_position = asm["wl_animation_component_get_position"];
            Module["_wl_animation_component_get_duration"] = _wl_animation_component_get_duration = asm["wl_animation_component_get_duration"];
            Module["_wl_animation_get_duration"] = _wl_animation_get_duration = asm["wl_animation_get_duration"];
            Module["_wl_animation_get_trackCount"] = _wl_animation_get_trackCount = asm["wl_animation_get_trackCount"];
            Module["_wl_animation_retarget"] = _wl_animation_retarget = asm["wl_animation_retarget"];
            Module["_wl_animation_retargetToSkin"] = _wl_animation_retargetToSkin = asm["wl_animation_retargetToSkin"];
            Module["_wl_text_component_set_horizontal_alignment"] = _wl_text_component_set_horizontal_alignment = asm["wl_text_component_set_horizontal_alignment"];
            Module["_wl_text_component_set_vertical_alignment"] = _wl_text_component_set_vertical_alignment = asm["wl_text_component_set_vertical_alignment"];
            Module["_wl_text_component_set_character_spacing"] = _wl_text_component_set_character_spacing = asm["wl_text_component_set_character_spacing"];
            Module["_wl_text_component_set_line_spacing"] = _wl_text_component_set_line_spacing = asm["wl_text_component_set_line_spacing"];
            Module["_wl_text_component_set_effect"] = _wl_text_component_set_effect = asm["wl_text_component_set_effect"];
            Module["_wl_text_component_set_wrapMode"] = _wl_text_component_set_wrapMode = asm["wl_text_component_set_wrapMode"];
            Module["_wl_text_component_set_wrapWidth"] = _wl_text_component_set_wrapWidth = asm["wl_text_component_set_wrapWidth"];
            Module["_wl_text_component_set_text"] = _wl_text_component_set_text = asm["wl_text_component_set_text"];
            Module["_wl_text_component_get_material"] = _wl_text_component_get_material = asm["wl_text_component_get_material"];
            Module["_wl_text_component_get_boundingBox"] = _wl_text_component_get_boundingBox = asm["wl_text_component_get_boundingBox"];
            Module["_wl_text_component_set_material"] = _wl_text_component_set_material = asm["wl_text_component_set_material"];
            Module["_wl_view_component_get_projectionType"] = _wl_view_component_get_projectionType = asm["wl_view_component_get_projectionType"];
            Module["_wl_view_component_set_projectionType"] = _wl_view_component_set_projectionType = asm["wl_view_component_set_projectionType"];
            Module["_wl_view_component_get_projection_matrix"] = _wl_view_component_get_projection_matrix = asm["wl_view_component_get_projection_matrix"];
            Module["_wl_view_component_get_near"] = _wl_view_component_get_near = asm["wl_view_component_get_near"];
            Module["_wl_view_component_set_near"] = _wl_view_component_set_near = asm["wl_view_component_set_near"];
            Module["_wl_view_component_get_far"] = _wl_view_component_get_far = asm["wl_view_component_get_far"];
            Module["_wl_view_component_set_far"] = _wl_view_component_set_far = asm["wl_view_component_set_far"];
            Module["_wl_view_component_get_fov"] = _wl_view_component_get_fov = asm["wl_view_component_get_fov"];
            Module["_wl_view_component_set_fov"] = _wl_view_component_set_fov = asm["wl_view_component_set_fov"];
            Module["_wl_view_component_get_extent"] = _wl_view_component_get_extent = asm["wl_view_component_get_extent"];
            Module["_wl_view_component_set_extent"] = _wl_view_component_set_extent = asm["wl_view_component_set_extent"];
            Module["_wl_input_component_get_type"] = _wl_input_component_get_type = asm["wl_input_component_get_type"];
            Module["_wl_input_component_set_type"] = _wl_input_component_set_type = asm["wl_input_component_set_type"];
            Module["_wl_light_component_get_color"] = _wl_light_component_get_color = asm["wl_light_component_get_color"];
            Module["_wl_light_component_get_type"] = _wl_light_component_get_type = asm["wl_light_component_get_type"];
            Module["_wl_light_component_set_type"] = _wl_light_component_set_type = asm["wl_light_component_set_type"];
            Module["_wl_light_component_get_intensity"] = _wl_light_component_get_intensity = asm["wl_light_component_get_intensity"];
            Module["_wl_light_component_set_intensity"] = _wl_light_component_set_intensity = asm["wl_light_component_set_intensity"];
            Module["_wl_light_component_get_outerAngle"] = _wl_light_component_get_outerAngle = asm["wl_light_component_get_outerAngle"];
            Module["_wl_light_component_set_outerAngle"] = _wl_light_component_set_outerAngle = asm["wl_light_component_set_outerAngle"];
            Module["_wl_light_component_get_innerAngle"] = _wl_light_component_get_innerAngle = asm["wl_light_component_get_innerAngle"];
            Module["_wl_light_component_set_innerAngle"] = _wl_light_component_set_innerAngle = asm["wl_light_component_set_innerAngle"];
            Module["_wl_light_component_get_shadows"] = _wl_light_component_get_shadows = asm["wl_light_component_get_shadows"];
            Module["_wl_light_component_set_shadows"] = _wl_light_component_set_shadows = asm["wl_light_component_set_shadows"];
            Module["_wl_light_component_get_shadowRange"] = _wl_light_component_get_shadowRange = asm["wl_light_component_get_shadowRange"];
            Module["_wl_light_component_set_shadowRange"] = _wl_light_component_set_shadowRange = asm["wl_light_component_set_shadowRange"];
            Module["_wl_light_component_get_shadowBias"] = _wl_light_component_get_shadowBias = asm["wl_light_component_get_shadowBias"];
            Module["_wl_light_component_set_shadowBias"] = _wl_light_component_set_shadowBias = asm["wl_light_component_set_shadowBias"];
            Module["_wl_light_component_get_shadowNormalBias"] = _wl_light_component_get_shadowNormalBias = asm["wl_light_component_get_shadowNormalBias"];
            Module["_wl_light_component_set_shadowNormalBias"] = _wl_light_component_set_shadowNormalBias = asm["wl_light_component_set_shadowNormalBias"];
            Module["_wl_light_component_get_shadowTexelSize"] = _wl_light_component_get_shadowTexelSize = asm["wl_light_component_get_shadowTexelSize"];
            Module["_wl_light_component_set_shadowTexelSize"] = _wl_light_component_set_shadowTexelSize = asm["wl_light_component_set_shadowTexelSize"];
            Module["_wl_light_component_get_cascadeCount"] = _wl_light_component_get_cascadeCount = asm["wl_light_component_get_cascadeCount"];
            Module["_wl_light_component_set_cascadeCount"] = _wl_light_component_set_cascadeCount = asm["wl_light_component_set_cascadeCount"];
            Module["_wl_mesh_component_get_material"] = _wl_mesh_component_get_material = asm["wl_mesh_component_get_material"];
            Module["_wl_mesh_component_set_material"] = _wl_mesh_component_set_material = asm["wl_mesh_component_set_material"];
            Module["_wl_mesh_component_get_mesh"] = _wl_mesh_component_get_mesh = asm["wl_mesh_component_get_mesh"];
            Module["_wl_mesh_component_set_mesh"] = _wl_mesh_component_set_mesh = asm["wl_mesh_component_set_mesh"];
            Module["_wl_mesh_component_get_skin"] = _wl_mesh_component_get_skin = asm["wl_mesh_component_get_skin"];
            Module["_wl_mesh_component_set_skin"] = _wl_mesh_component_set_skin = asm["wl_mesh_component_set_skin"];
            Module["_wl_mesh_component_get_morph_targets"] = _wl_mesh_component_get_morph_targets = asm["wl_mesh_component_get_morph_targets"];
            Module["_wl_mesh_component_set_morph_targets"] = _wl_mesh_component_set_morph_targets = asm["wl_mesh_component_set_morph_targets"];
            Module["_wl_mesh_component_get_morph_target_weight"] = _wl_mesh_component_get_morph_target_weight = asm["wl_mesh_component_get_morph_target_weight"];
            Module["_wl_mesh_component_get_morph_target_weights"] = _wl_mesh_component_get_morph_target_weights = asm["wl_mesh_component_get_morph_target_weights"];
            Module["_wl_mesh_component_set_morph_target_weight"] = _wl_mesh_component_set_morph_target_weight = asm["wl_mesh_component_set_morph_target_weight"];
            Module["_wl_mesh_component_set_morph_target_weights"] = _wl_mesh_component_set_morph_target_weights = asm["wl_mesh_component_set_morph_target_weights"];
            Module["_wl_material_definition_get_param_count"] = _wl_material_definition_get_param_count = asm["wl_material_definition_get_param_count"];
            Module["_wl_material_definition_get_param_name"] = _wl_material_definition_get_param_name = asm["wl_material_definition_get_param_name"];
            Module["_wl_material_definition_get_param_type"] = _wl_material_definition_get_param_type = asm["wl_material_definition_get_param_type"];
            Module["_wl_material_create"] = _wl_material_create = asm["wl_material_create"];
            Module["_wl_material_clone"] = _wl_material_clone = asm["wl_material_clone"];
            Module["_wl_material_get_definition"] = _wl_material_get_definition = asm["wl_material_get_definition"];
            Module["_wl_material_get_param_value"] = _wl_material_get_param_value = asm["wl_material_get_param_value"];
            Module["_wl_material_set_param_value_float"] = _wl_material_set_param_value_float = asm["wl_material_set_param_value_float"];
            Module["_wl_material_set_param_value_uint"] = _wl_material_set_param_value_uint = asm["wl_material_set_param_value_uint"];
            Module["_wl_material_get_pipeline"] = _wl_material_get_pipeline = asm["wl_material_get_pipeline"];
            Module["_wl_mesh_destroy"] = _wl_mesh_destroy = asm["wl_mesh_destroy"];
            Module["_wl_mesh_get_indexData"] = _wl_mesh_get_indexData = asm["wl_mesh_get_indexData"];
            Module["_wl_mesh_get_vertexCount"] = _wl_mesh_get_vertexCount = asm["wl_mesh_get_vertexCount"];
            Module["_wl_mesh_update"] = _wl_mesh_update = asm["wl_mesh_update"];
            Module["_wl_mesh_create"] = _wl_mesh_create = asm["wl_mesh_create"];
            Module["_wl_mesh_get_attribute"] = _wl_mesh_get_attribute = asm["wl_mesh_get_attribute"];
            Module["_wl_mesh_set_attribute_values"] = _wl_mesh_set_attribute_values = asm["wl_mesh_set_attribute_values"];
            Module["_wl_mesh_get_attribute_values"] = _wl_mesh_get_attribute_values = asm["wl_mesh_get_attribute_values"];
            Module["_wl_mesh_get_boundingSphere"] = _wl_mesh_get_boundingSphere = asm["wl_mesh_get_boundingSphere"];
            Module["_wl_font_get_emHeight"] = _wl_font_get_emHeight = asm["wl_font_get_emHeight"];
            Module["_wl_font_get_capHeight"] = _wl_font_get_capHeight = asm["wl_font_get_capHeight"];
            Module["_wl_font_get_xHeight"] = _wl_font_get_xHeight = asm["wl_font_get_xHeight"];
            Module["_wl_font_get_outlineSize"] = _wl_font_get_outlineSize = asm["wl_font_get_outlineSize"];
            Module["_wl_skin_joint_ids"] = _wl_skin_joint_ids = asm["wl_skin_joint_ids"];
            Module["_wl_skin_inverse_bind_transforms"] = _wl_skin_inverse_bind_transforms = asm["wl_skin_inverse_bind_transforms"];
            Module["_wl_skin_inverse_bind_scalings"] = _wl_skin_inverse_bind_scalings = asm["wl_skin_inverse_bind_scalings"];
            Module["_wl_skin_get_joint_count"] = _wl_skin_get_joint_count = asm["wl_skin_get_joint_count"];
            Module["_wl_morph_targets_get_target_count"] = _wl_morph_targets_get_target_count = asm["wl_morph_targets_get_target_count"];
            Module["_wl_morph_targets_get_target_name"] = _wl_morph_targets_get_target_name = asm["wl_morph_targets_get_target_name"];
            Module["_wl_morph_targets_get_target_index"] = _wl_morph_targets_get_target_index = asm["wl_morph_targets_get_target_index"];
            Module["_wl_load_main_scene"] = _wl_load_main_scene = asm["wl_load_main_scene"];
            Module["_wl_scene_create_chunked_start"] = _wl_scene_create_chunked_start = asm["wl_scene_create_chunked_start"];
            Module["_wl_scene_create_chunked_end_main"] = _wl_scene_create_chunked_end_main = asm["wl_scene_create_chunked_end_main"];
            Module["_wl_scene_create_chunked_next"] = _wl_scene_create_chunked_next = asm["wl_scene_create_chunked_next"];
            Module["_wl_scene_create_chunked_abort"] = _wl_scene_create_chunked_abort = asm["wl_scene_create_chunked_abort"];
            Module["_wl_scene_initialize"] = _wl_scene_initialize = asm["wl_scene_initialize"];
            Module["_wl_get_images"] = _wl_get_images = asm["wl_get_images"];
            Module["_wl_get_material_definition_count"] = _wl_get_material_definition_count = asm["wl_get_material_definition_count"];
            Module["_wl_get_material_definition_index"] = _wl_get_material_definition_index = asm["wl_get_material_definition_index"];
            Module["_wl_scene_create"] = _wl_scene_create = asm["wl_scene_create"];
            Module["_wl_scene_create_chunked_end_prefab"] = _wl_scene_create_chunked_end_prefab = asm["wl_scene_create_chunked_end_prefab"];
            Module["_wl_scene_create_chunked_buffer_size"] = _wl_scene_create_chunked_buffer_size = asm["wl_scene_create_chunked_buffer_size"];
            Module["_wl_scene_create_chunked_end_queued"] = _wl_scene_create_chunked_end_queued = asm["wl_scene_create_chunked_end_queued"];
            Module["_wl_scene_create_empty"] = _wl_scene_create_empty = asm["wl_scene_create_empty"];
            Module["_wl_scene_destroy"] = _wl_scene_destroy = asm["wl_scene_destroy"];
            Module["_wl_scene_instantiate"] = _wl_scene_instantiate = asm["wl_scene_instantiate"];
            Module["_wl_scene_activate"] = _wl_scene_activate = asm["wl_scene_activate"];
            Module["_wl_scene_queued_bin_count"] = _wl_scene_queued_bin_count = asm["wl_scene_queued_bin_count"];
            Module["_wl_scene_queued_bin_path"] = _wl_scene_queued_bin_path = asm["wl_scene_queued_bin_path"];
            Module["_wl_scene_clear_queued_bin_list"] = _wl_scene_clear_queued_bin_list = asm["wl_scene_clear_queued_bin_list"];
            Module["_wl_scene_load_queued_bin"] = _wl_scene_load_queued_bin = asm["wl_scene_load_queued_bin"];
            Module["_wl_scene_activatable"] = _wl_scene_activatable = asm["wl_scene_activatable"];
            Module["_wl_scene_active"] = _wl_scene_active = asm["wl_scene_active"];
            Module["_wl_scene_get_baseURL"] = _wl_scene_get_baseURL = asm["wl_scene_get_baseURL"];
            Module["_wl_scene_get_filename"] = _wl_scene_get_filename = asm["wl_scene_get_filename"];
            Module["_wl_scene_get_component_manager_index"] = _wl_scene_get_component_manager_index = asm["wl_scene_get_component_manager_index"];
            Module["_wl_scene_get_active_views"] = _wl_scene_get_active_views = asm["wl_scene_get_active_views"];
            Module["_wl_scene_ray_cast"] = _wl_scene_ray_cast = asm["wl_scene_ray_cast"];
            Module["_wl_scene_add_object"] = _wl_scene_add_object = asm["wl_scene_add_object"];
            Module["_wl_scene_add_objects"] = _wl_scene_add_objects = asm["wl_scene_add_objects"];
            Module["_wl_scene_reserve_objects"] = _wl_scene_reserve_objects = asm["wl_scene_reserve_objects"];
            Module["_wl_renderer_set_mesh_layout"] = _wl_renderer_set_mesh_layout = asm["wl_renderer_set_mesh_layout"];
            Module["_wl_renderer_reserveImage"] = _wl_renderer_reserveImage = asm["wl_renderer_reserveImage"];
            Module["_wl_renderer_updateImage"] = _wl_renderer_updateImage = asm["wl_renderer_updateImage"];
            Module["_wl_renderer_streaming_idle"] = _wl_renderer_streaming_idle = asm["wl_renderer_streaming_idle"];
            Module["_wl_image_create"] = _wl_image_create = asm["wl_image_create"];
            Module["_wl_image_size"] = _wl_image_size = asm["wl_image_size"];
            Module["_wl_image_get_jsImage_index"] = _wl_image_get_jsImage_index = asm["wl_image_get_jsImage_index"];
            Module["_wl_texture_create"] = _wl_texture_create = asm["wl_texture_create"];
            Module["_wl_texture_destroy"] = _wl_texture_destroy = asm["wl_texture_destroy"];
            Module["_wl_texture_get_image_index"] = _wl_texture_get_image_index = asm["wl_texture_get_image_index"];
            Module["_wl_i18n_setLanguage"] = _wl_i18n_setLanguage = asm["wl_i18n_setLanguage"];
            Module["_wl_i18n_currentLanguage"] = _wl_i18n_currentLanguage = asm["wl_i18n_currentLanguage"];
            Module["_wl_i18n_currentLanguageIndex"] = _wl_i18n_currentLanguageIndex = asm["wl_i18n_currentLanguageIndex"];
            Module["_wl_i18n_translate"] = _wl_i18n_translate = asm["wl_i18n_translate"];
            Module["_wl_i18n_languageCount"] = _wl_i18n_languageCount = asm["wl_i18n_languageCount"];
            Module["_wl_i18n_languageIndex"] = _wl_i18n_languageIndex = asm["wl_i18n_languageIndex"];
            Module["_wl_i18n_languageCode"] = _wl_i18n_languageCode = asm["wl_i18n_languageCode"];
            Module["_wl_i18n_languageName"] = _wl_i18n_languageName = asm["wl_i18n_languageName"];
            Module["_wl_i18n_languageFile"] = _wl_i18n_languageFile = asm["wl_i18n_languageFile"];
            Module["_wl_math_cubicHermite"] = _wl_math_cubicHermite = asm["wl_math_cubicHermite"];
            Module["_wl_application_version"] = _wl_application_version = asm["wl_application_version"];
            Module["_wl_application_start"] = _wl_application_start = asm["wl_application_start"];
            Module["_wl_application_stop"] = _wl_application_stop = asm["wl_application_stop"];
            Module["_wl_application_resize"] = _wl_application_resize = asm["wl_application_resize"];
            Module["_fflush"] = _fflush = asm["fflush"];
            _htonl = asm["htonl"];
            Module["_ntohs"] = _ntohs = asm["ntohs"];
            _emscripten_stack_init = asm["emscripten_stack_init"];
            _emscripten_stack_get_free = asm["emscripten_stack_get_free"];
            _emscripten_stack_get_base = asm["emscripten_stack_get_base"];
            _emscripten_stack_get_end = asm["emscripten_stack_get_end"];
            stackSave = asm["stackSave"];
            stackRestore = asm["stackRestore"];
            stackAlloc = asm["stackAlloc"];
            _emscripten_stack_get_current = asm["emscripten_stack_get_current"];
            ___cxa_is_pointer_type = asm["__cxa_is_pointer_type"];
            dynCall_viijii = asm["dynCall_viijii"];
            dynCall_ji = asm["dynCall_ji"];
            dynCall_jii = asm["dynCall_jii"];
            dynCall_viij = asm["dynCall_viij"];
            dynCall_jiji = asm["dynCall_jiji"];
            dynCall_iiiiij = asm["dynCall_iiiiij"];
            dynCall_iiiiijj = asm["dynCall_iiiiijj"];
            dynCall_iiiiiijj = asm["dynCall_iiiiiijj"];
            wasmTable = asm["__indirect_function_table"];
            assert(wasmTable);
            wasmMemory = asm["memory"];
            assert(wasmMemory);
            assert(wasmMemory.buffer.byteLength === 25165824);
            updateMemoryViews();
            initRuntime(asm);
            ready()
        }, function(error) {
            console.error(error)
        });


        return instantiateWonderlandRuntime.ready
    }<|MERGE_RESOLUTION|>--- conflicted
+++ resolved
@@ -379,16 +379,11 @@
                 _glBindTexture(GLctx.TEXTURE_2D_ARRAY, $4);
                 // GLctx.pixelStorei(GLctx.UNPACK_FLIP_Y_WEBGL, true);
                 GLctx.texSubImage3D(GLctx.TEXTURE_2D_ARRAY, 0, $0, $1, $2, w, h, 1, GLctx.RGBA, GLctx.UNSIGNED_BYTE, Module._imageTypes[$3] === 4 ? img.getData() : img);
-<<<<<<< HEAD
                 // GLctx.pixelStorei(GLctx.UNPACK_FLIP_Y_WEBGL, false);
                 GLctx.bindTexture(GLctx.TEXTURE_2D_ARRAY, originalTex)
-=======
-                GLctx.pixelStorei(GLctx.UNPACK_FLIP_Y_WEBGL, false);
-                GLctx.bindTexture(GLctx.TEXTURE_2D_ARRAY, originalTex);
                 performance.mark('tex-upload-end');
                 callTotal++;
                 totalTime += performance.measure('tex-upload-duration', 'tex-upload-start', 'tex-upload-end').duration;
->>>>>>> 9ef1b91e
             },
             915959: ($0, $1) => {
                 const s = UTF8ToString($0, $1);
